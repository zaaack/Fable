--- conflicted
+++ resolved
@@ -7,12 +7,8 @@
   </ItemGroup>
   <ItemGroup>
     <PackageReference Include="FSharp.NET.Sdk" Version="1.0.*" PrivateAssets="All" />
-<<<<<<< HEAD
-    <DotNetCliToolReference Include="dotnet-fable" Version="1.1.0" />
-=======
     <!-- Keep dotnet-fable version synced with Fable.Core version in paket.dependencies -->
     <DotNetCliToolReference Include="dotnet-fable" Version="1.1.5" />
->>>>>>> 51ed8513
   </ItemGroup>
   <Import Project=".paket\Paket.Restore.targets" />
 </Project>