const FSymbol = {
  interfaces: Symbol("interfaces"),
  typeName: Symbol("typeName")
};
export { FSymbol as Symbol }

export class Choice<T1, T2> {
  public Case: "Choice1Of2" | "Choice2Of2";
  public Fields: Array<T1 | T2>;

  constructor(t: "Choice1Of2" | "Choice2Of2", d: T1 | T2) {
    this.Case = t;
    this.Fields = [d];
  }

  static Choice1Of2<T1, T2>(v: T1) {
    return new Choice<T1, T2>("Choice1Of2", v);
  }

  static Choice2Of2<T1, T2>(v: T2) {
    return new Choice<T1, T2>("Choice2Of2", v);
  }

  get valueIfChoice1() {
    return this.Case === "Choice1Of2" ? <T1>this.Fields[0] : null;
  }

  get valueIfChoice2() {
    return this.Case === "Choice2Of2" ? <T2>this.Fields[0] : null;
  }
}

export type Tuple<T1, T2> = [T1, T2];
export type Tuple3<T1, T2, T3> = [T1, T2, T3];

export function Tuple<T1, T2>(x: T1, y: T2) {
  return <Tuple<T1, T2>>[x, y];
}

export function Tuple3<T1, T2, T3>(x: T1, y: T2, z: T3) {
  return <Tuple3<T1, T2, T3>>[x, y, z];
}

export class Util {
  private static __types = new Map<string, any>();

  // For legacy reasons the name is kept, but this method also adds
  // the type name to a cache. Use it after declaration:
  // Util.setInterfaces(Foo.prototype, ["IFoo", "IBar"], "MyModule.Foo");
  public static setInterfaces(proto: any, interfaces: string[], typeName?: string) {
    if (Array.isArray(interfaces) && interfaces.length > 0) {
      const currentInterfaces = proto[FSymbol.interfaces];
      if (Array.isArray(currentInterfaces)) {
        for (let i = 0; i < interfaces.length; i++)
          currentInterfaces.push(interfaces[i]);
      } else
        proto[FSymbol.interfaces] = interfaces;
    }

    if (typeName) {
      proto[FSymbol.typeName] = typeName;
      Util.__types.set(typeName, proto.constructor);
    }
  }

  static hasInterface(obj: any, interfaceName: string) {
    return Array.isArray(obj[FSymbol.interfaces]) && obj[FSymbol.interfaces].indexOf(interfaceName) >= 0;
  }

  static getRestParams(args: ArrayLike<any>, idx: number) {
    for (var _len = args.length, restArgs = Array(_len > idx ? _len - idx : 0), _key = idx; _key < _len; _key++)
      restArgs[_key - idx] = args[_key];
    return restArgs;
  }

  static compareTo(x: any, y: any): number {
    function isCollectionComparable(o: any) {
      return Array.isArray(o) || ArrayBuffer.isView(o) || o instanceof List || o instanceof Map || o instanceof Set;
    }

    function sortIfMapOrSet(o: any) {
      return o instanceof Map || o instanceof Set ? Array.from(o).sort() : o;
    }

    if (typeof x !== typeof y)
      return -1;

    if (x != null && y != null && typeof x === "object" && typeof y === "object") {
      if (Object.getPrototypeOf(x) !== Object.getPrototypeOf(y))
        return -1;

      if (Util.hasInterface(x, "System.IComparable"))
        return x.compareTo(y);

      if (isCollectionComparable(x)) {
        const lengthComp = Util.compareTo(Seq.count(x), Seq.count(y));
        return lengthComp != 0
          ? lengthComp
          : Seq.fold2((prev, v1, v2) => prev != 0 ? prev : Util.compareTo(v1, v2), 0, sortIfMapOrSet(x), sortIfMapOrSet(y));
      }

      if (x instanceof Date)
        return x < y ? -1 : x > y ? 1 : 0;

      const keys1 = Object.getOwnPropertyNames(x), keys2 = Object.getOwnPropertyNames(y);
      const lengthComp = Util.compareTo(keys1.length, keys2.length);
      return lengthComp != 0
        ? lengthComp
        : Seq.fold2((prev, k1, k2) => prev != 0 ? prev : Util.compareTo(x[k1], y[k2]), 0, keys1.sort(), keys2.sort());
    }
    return x < y ? -1 : x > y ? 1 : 0;
  }

  static createDisposable(f: () => void) {
    const disp: IDisposable = { dispose: f };
    (<any>disp)[FSymbol.interfaces] = ["System.IDisposable"];
    return disp;
  }

  static createObj(fields: Iterable<Tuple<string, any>>) {
    return Seq.fold((acc, kv) => { acc[kv[0]] = kv[1]; return acc; }, <any>{}, fields);
  }

  static toJson(o: any) {
    return JSON.stringify(o, (k, v) => {
      if (ArrayBuffer.isView(v))
        return Array.from(v);

      if (typeof v == "object") {
        if (v instanceof List || v instanceof Map || v instanceof Set)
          throw "JSON serialization of List, Map or Set is not supported";

        if (v[FSymbol.typeName])
          return Object.assign({ __type: v[FSymbol.typeName] }, v);
      }
      return v;
    });
  }

  static ofJson(json: any) {
    return JSON.parse(json, (k, v) => {
      if (typeof v == "object" && v.__type) {
        const T = Util.__types.get(v.__type);
        if (T) {
          delete v.__type;
          return Object.assign(new T(), v);
        }
      }
      return v;
    });
  }
}

export class TimeSpan extends Number {
  static create(d: number = 0, h: number = 0, m: number = 0, s: number = 0, ms: number = 0) {
    switch (arguments.length) {
      case 1:
        // ticks
        return this.fromTicks(arguments[0]);
      case 3:
        // h,m,s
        d = 0, h = arguments[0], m = arguments[1], s = arguments[2], ms = 0;
        break;
      default:
        // d,h,m,s,ms
        d = arguments[0], h = arguments[1], m = arguments[2], s = arguments[3], ms = arguments[4] || 0;
        break;
    }
    return d * 86400000 + h * 3600000 + m * 60000 + s * 1000 + ms;
  }

  static fromTicks(ticks: number) {
    return ticks / 10000;
  }

  static fromDays(d: number) {
    return TimeSpan.create(d, 0, 0, 0);
  }

  static fromHours(h: number) {
    return TimeSpan.create(h, 0, 0);
  }

  static fromMinutes(m: number) {
    return TimeSpan.create(0, m, 0);
  }

  static fromSeconds(s: number) {
    return TimeSpan.create(0, 0, s);
  }

  static days(ts: TimeSpan) {
    return Math.floor(<number>ts / 86400000);
  }

  static hours(ts: TimeSpan) {
    return Math.floor(<number>ts % 86400000 / 3600000);
  }

  static minutes(ts: TimeSpan) {
    return Math.floor(<number>ts % 3600000 / 60000);
  }

  static seconds(ts: TimeSpan) {
    return Math.floor(<number>ts % 60000 / 1000);
  }

  static milliseconds(ts: TimeSpan) {
    return Math.floor(<number>ts % 1000);
  }

  static ticks(ts: TimeSpan) {
    return <number>ts * 10000;
  }

  static totalDays(ts: TimeSpan) {
    return <number>ts / 86400000;
  }

  static totalHours(ts: TimeSpan) {
    return <number>ts / 3600000;
  }

  static totalMinutes(ts: TimeSpan) {
    return <number>ts / 60000;
  }

  static totalSeconds(ts: TimeSpan) {
    return <number>ts / 1000;
  }

  static negate(ts: TimeSpan) {
    return <number>ts * -1;
  }

  static add(ts1: TimeSpan, ts2: TimeSpan) {
    return <number>ts1 + <number>ts2;
  }

  static subtract(ts1: TimeSpan, ts2: TimeSpan) {
    return <number>ts1 - <number>ts2;
  }

  static compare = Util.compareTo;
  static compareTo = Util.compareTo;
  static duration = Math.abs;
}

export enum DateKind {
  UTC = 1,
  Local
}

class FDate extends Date {
  public kind: DateKind;

  private static __changeKind(d: Date, kind: DateKind) {
    let d2: Date;
    return (<FDate>d).kind == kind ? d : (d2 = new Date(d.getTime()), (<FDate>d2).kind = kind, d2);
  }

  private static __getValue(d: Date, key: string): number {
    return (<any>d)[((<FDate>d).kind == DateKind.UTC ? "getUTC" : "get") + key]();
  }

  static minValue() {
    return FDate.parse(-8640000000000000, 1);
  }

  static maxValue() {
    return FDate.parse(8640000000000000, 1);
  }

  static parse(v?: any, kind?: DateKind): any {
    const date = (v == null) ? new Date() : new Date(v);
    if (isNaN(date.getTime()))
      throw "The string is not a valid Date.";
    (<FDate>date).kind = kind || DateKind.Local;
    return date;
  }

  static create(year: number, month: number, day: number, h: number = 0, m: number = 0, s: number = 0, ms: number = 0, kind: DateKind = DateKind.Local) {
    const date: Date = (kind === DateKind.UTC)
      ? new Date(Date.UTC(year, month - 1, day, h, m, s, ms))
      : new Date(year, month - 1, day, h, m, s, ms);
    if (isNaN(date.getTime()))
      throw "The parameters describe an unrepresentable Date.";
    (<FDate>date).kind = kind;
    return date;
  }

  static now = FDate.parse;

  static utcNow() {
    return FDate.parse(null, 1);
  }

  static today() {
    return FDate.date(FDate.now());
  }

  static isLeapYear(year: number) {
    return year % 4 == 0 && year % 100 != 0 || year % 400 == 0;
  }

  static daysInMonth(year: number, month: number) {
    return month == 2
      ? FDate.isLeapYear(year) ? 29 : 28
      : month >= 8 ? month % 2 == 0 ? 31 : 30 : month % 2 == 0 ? 30 : 31;
  }

  static toUniversalTime(d: Date) {
    return FDate.__changeKind(d, 1);
  }

  static toLocalTime(d: Date) {
    return FDate.__changeKind(d, 2);
  }

  static timeOfDay(d: Date) {
    return TimeSpan.create(FDate.hour(d), FDate.minute(d), FDate.second(d));
  }

  static date(d: Date) {
    return FDate.create(FDate.year(d), FDate.month(d), FDate.day(d), 0, 0, 0, 0, (<FDate>d).kind);
  }

  static day(d: Date) {
    return FDate.__getValue(d, "Date");
  }

  static hour(d: Date) {
    return FDate.__getValue(d, "Hours");
  }

  static millisecond(d: Date) {
    return FDate.__getValue(d, "Milliseconds");
  }

  static minute(d: Date) {
    return FDate.__getValue(d, "Minutes");
  }

  static month(d: Date) {
    return FDate.__getValue(d, "Month") + 1;
  }

  static second(d: Date) {
    return FDate.__getValue(d, "Seconds");
  }

  static year(d: Date) {
    return FDate.__getValue(d, "FullYear");
  }

  static ticks(d: Date) {
    return (d.getTime() + 6.2135604e+13 /* millisecondsJSOffset */) * 10000;
  }

  static toBinary = FDate.ticks;

  static dayOfWeek(d: Date) {
    return FDate.__getValue(d, "Day");
  }

  static dayOfYear(d: Date) {
    const year = FDate.year(d);
    const month = FDate.month(d);
    let day = FDate.day(d);
    for (let i = 1; i < month; i++)
      day += FDate.daysInMonth(year, i);
    return day;
  }

  static add(d: Date, ts: TimeSpan) {
    return FDate.parse(d.getTime() + <number>ts, (<FDate>d).kind);
  }

  static addDays(d: Date, v: number) {
    return FDate.parse(d.getTime() + v * 86400000, (<FDate>d).kind);
  }

  static addHours(d: Date, v: number) {
    return FDate.parse(d.getTime() + v * 3600000, (<FDate>d).kind);
  }

  static addMinutes(d: Date, v: number) {
    return FDate.parse(d.getTime() + v * 60000, (<FDate>d).kind);
  }

  static addSeconds(d: Date, v: number) {
    return FDate.parse(d.getTime() + v * 1000, (<FDate>d).kind);
  }

  static addMilliseconds(d: Date, v: number) {
    return FDate.parse(d.getTime() + v, (<FDate>d).kind);
  }

  static addTicks(d: Date, v: number) {
    return FDate.parse(d.getTime() + v / 10000, (<FDate>d).kind);
  }

  static addYears(d: Date, v: number) {
    const newMonth = FDate.month(d);
    const newYear = FDate.year(d) + v;
    const daysInMonth = FDate.daysInMonth(newYear, newMonth);
    const newDay = Math.min(daysInMonth, FDate.day(d));
    return FDate.create(newYear, newMonth, newDay, FDate.hour(d), FDate.minute(d), FDate.second(d), FDate.millisecond(d), (<FDate>d).kind);
  }

  static addMonths(d: Date, v: number) {
    let newMonth = FDate.month(d) + v;
    let newMonth_ = 0;
    let yearOffset = 0;
    if (newMonth > 12) {
      newMonth_ = newMonth % 12;
      yearOffset = Math.floor(newMonth / 12);
      newMonth = newMonth_;
    } else if (newMonth < 1) {
      newMonth_ = 12 + newMonth % 12;
      yearOffset = Math.floor(newMonth / 12) + (newMonth_ == 12 ? -1 : 0);
      newMonth = newMonth_;
    }
    const newYear = FDate.year(d) + yearOffset;
    const daysInMonth = FDate.daysInMonth(newYear, newMonth);
    const newDay = Math.min(daysInMonth, FDate.day(d));
    return FDate.create(newYear, newMonth, newDay, FDate.hour(d), FDate.minute(d), FDate.second(d), FDate.millisecond(d), (<FDate>d).kind);
  }

  static subtract(d: Date, that: Date | number) {
    return typeof that == "number"
      ? FDate.parse(d.getTime() - <number>that, (<FDate>d).kind)
      : d.getTime() - (<Date>that).getTime();
  }

  static toLongDateString(d: Date) {
    return d.toDateString();
  }

  static toShortDateString(d: Date) {
    return d.toLocaleDateString();
  }

  static toLongTimeString(d: Date) {
    return d.toLocaleTimeString();
  }

  static toShortTimeString(d: Date) {
    return d.toLocaleTimeString().replace(/:\d\d(?!:)/, "");
  }

  static equals(d1: Date, d2: Date) {
    return d1.getTime() == d2.getTime();
  }

  static compareTo = Util.compareTo;
  static compare = Util.compareTo;

  static op_Addition = FDate.add;
  static op_Subtraction = FDate.subtract;
}
export { FDate as Date }

export interface IDisposable {
  dispose(): void;
}

export class Timer implements IDisposable {
  public interval: number;
  public autoReset: boolean;
  public _elapsed: Event<Date>;

  private _enabled: boolean;
  private _isDisposed: boolean;
  private _intervalId: number;
  private _timeoutId: number;

  constructor(interval?: number) {
    this.interval = interval > 0 ? interval : 100;
    this.autoReset = true;
    this._elapsed = new Event<Date>();
  }

  get elapsed() {
    return this._elapsed;
  }

  get enabled() {
    return this._enabled;
  }

  set enabled(x: boolean) {
    if (!this._isDisposed && this._enabled != x) {
      if (this._enabled = x) {
        if (this.autoReset) {
          this._intervalId = setInterval(() => {
            if (!this.autoReset)
              this.enabled = false;
            this._elapsed.trigger(new Date());
          }, this.interval);
        } else {
          this._timeoutId = setTimeout(() => {
            this.enabled = false;
            this._timeoutId = 0;
            if (this.autoReset)
              this.enabled = true;
            this._elapsed.trigger(new Date());
          }, this.interval);
        }
      } else {
        if (this._timeoutId) {
          clearTimeout(this._timeoutId);
          this._timeoutId = 0;
        }
        if (this._intervalId) {
          clearInterval(this._intervalId);
          this._intervalId = 0;
        }
      }
    }
  }

  dispose() {
    this.enabled = false;
    this._isDisposed = true;
  }

  close() {
    this.dispose();
  }

  start() {
    this.enabled = true;
  }
  stop() {
    this.enabled = false;
  }
}
Util.setInterfaces(Timer.prototype, ["System.IDisposable"]);

class FString {
  private static fsFormatRegExp = /(^|[^%])%([0+ ]*)(-?\d+)?(?:\.(\d+))?(\w)/;

  private static fsFormat(str: any) {
    function isObject(x: any) {
      return x !== null && typeof x === "object" && !(x instanceof Number) && !(x instanceof String) && !(x instanceof Boolean);
    }

    function formatOnce(str: any, rep: any) {
      return str.replace(FString.fsFormatRegExp, function (_: any, prefix: any, flags: any, pad: any, precision: any, format: any) {
        switch (format) {
          case "f": case "F":
            rep = rep.toFixed(precision || 6); break;
          case "g": case "G":
            rep = rep.toPrecision(precision); break;
          case "e": case "E":
            rep = rep.toExponential(precision); break;
          case "A":
            rep = (rep instanceof Map ? "map " : rep instanceof Set ? "set " : "") + JSON.stringify(rep, function (k, v) {
              return v && v[Symbol.iterator] && !Array.isArray(v) && isObject(v) ? Array.from(v) : v;
            });
            break;
        }
        const plusPrefix = flags.indexOf("+") >= 0 && parseInt(rep) >= 0;
        if (!isNaN(pad = parseInt(pad))) {
          const ch = pad >= 0 && flags.indexOf("0") >= 0 ? "0" : " ";
          rep = FString.padLeft(rep, Math.abs(pad) - (plusPrefix ? 1 : 0), ch, pad < 0);
        }
        return prefix + (plusPrefix ? "+" + rep : rep);
      });
    }

    function makeFn(str: any) {
      return (rep: any) => {
        const str2 = formatOnce(str, rep);
        return FString.fsFormatRegExp.test(str2)
          ? makeFn(str2) : _cont(str2.replace(/%%/g, "%"));
      };
    }

    let _cont: any;
    return (cont: any) => {
      _cont = cont;
      return FString.fsFormatRegExp.test(str) ? makeFn(str) : _cont(str);
    };
  }

  static formatRegExp = /\{(\d+)(,-?\d+)?(?:\:(.+?))?\}/g;

  static format(str: string, ...args: any[]) {
    return str.replace(FString.formatRegExp, function (match: any, idx: any, pad: any, format: any) {
      let rep = args[idx];
      if (typeof rep === "number") {
        switch ((format || "").substring(0, 1)) {
          case "f": case "F":
            rep = format.length > 1 ? rep.toFixed(format.substring(1)) : rep.toFixed(2);
            break;
          case "g": case "G":
            rep = format.length > 1 ? rep.toPrecision(format.substring(1)) : rep.toPrecision();
            break;
          case "e": case "E":
            rep = format.length > 1 ? rep.toExponential(format.substring(1)) : rep.toExponential();
            break;
          case "p": case "P":
            rep = (format.length > 1 ? (rep * 100).toFixed(format.substring(1)) : (rep * 100).toFixed(2)) + " %";
            break;
        }
      } else if (rep instanceof Date) {
        if (format.length === 1) {
          switch (format) {
            case "D":
              rep = rep.toDateString(); break;
            case "T":
              rep = rep.toLocaleTimeString(); break;
            case "d":
              rep = rep.toLocaleDateString(); break;
            case "t":
              rep = rep.toLocaleTimeString().replace(/:\d\d(?!:)/, ""); break;
          }
        }
        rep = format.replace(/\w+/g, function (match2: any) {
          let rep2 = match2;
          switch (match2.substring(0, 1)) {
            case "y":
              rep2 = match2.length < 4 ? FDate.year(rep) % 100 : FDate.year(rep);
              break;
            case "h":
              rep2 = rep.getHours() > 12 ? FDate.hour(rep) % 12 : FDate.hour(rep);
              break;
            case "M":
              rep2 = FDate.month(rep);
              break;
            case "d":
              rep2 = FDate.day(rep);
              break;
            case "H":
              rep2 = FDate.hour(rep);
              break;
            case "m":
              rep2 = FDate.minute(rep);
              break;
            case "s":
              rep2 = FDate.second(rep);
              break;
          }
          if (rep2 !== match2 && rep2 < 10 && match2.length > 1) {
            rep2 = "0" + rep2;
          }
          return rep2;
        });
      }
      if (!isNaN(pad = parseInt((pad || "").substring(1)))) {
        rep = FString.padLeft(rep, Math.abs(pad), " ", pad < 0);
      }
      return rep;
    });
  }

  static endsWith(str: string, search: string) {
    const idx = str.lastIndexOf(search);
    return idx >= 0 && idx == str.length - search.length;
  }

  static init(n: number, f: (i: number) => string) {
    if (n < 0)
      throw "String length must be non-negative";

    const xs = new Array(n);
    for (let i = 0; i < n; i++)
      xs[i] = f(i);
    return xs.join("");
  }

  static isNullOrEmpty(str: string | any) {
    return typeof str !== "string" || str.length == 0;
  }

  static isNullOrWhiteSpace(str: string | any) {
    return typeof str !== "string" || /^\s*$/.test(str);
  }

  static join(delimiter: string, xs: ArrayLike<string>) {
    xs = typeof xs == "string" ? Util.getRestParams(arguments, 1) : xs;
    return (Array.isArray(xs) ? xs : Array.from(xs)).join(delimiter);
  }
  static concat = FString.join;

  static newGuid() {
    let uuid = "";
    for (let i = 0; i < 32; i++) {
      const random = Math.random() * 16 | 0;
      if (i === 8 || i === 12 || i === 16 || i === 20)
        uuid += "-";
      uuid += (i === 12 ? 4 : i === 16 ? random & 3 | 8 : random).toString(16);
    }
    return uuid;
  }

  static padLeft(str: any, len: number, ch?: string, isRight?: boolean) {
    ch = ch || " ";
    str = String(str);
    len = len - str.length;
    for (let i = -1; ++i < len;)
      str = isRight ? str + ch : ch + str;
    return str;
  }

  static padRight(str: any, len: number, ch?: string) {
    return FString.padLeft(str, len, ch, true);
  }

  static replace(str: string, search: string, replace: string) {
    return str.replace(new RegExp(FRegExp.escape(search), "g"), replace);
  }

  static replicate(n: number, x: string) {
    return FString.init(n, () => x);
  }

  static split(str: string, splitters: string[], count?: number, removeEmpty?: number) {
    count = typeof count == "number" ? count : null;
    removeEmpty = typeof removeEmpty == "number" ? removeEmpty : null;
    if (count < 0)
      throw "Count cannot be less than zero";
    if (count === 0)
      return [];
    splitters = Array.isArray(splitters) ? splitters : Util.getRestParams(arguments, 1);
    splitters = splitters.map(x => FRegExp.escape(x));
    splitters = splitters.length > 0 ? splitters : [" "];
    let m: RegExpExecArray;
    let i = 0;
    const splits: string[] = [];
    const reg = new RegExp(splitters.join("|"), "g");
    while ((count == null || count > 1) && (m = reg.exec(str)) !== null) {
      if (!removeEmpty || (m.index - i) > 0) {
        count = count != null ? count - 1 : count;
        splits.push(str.substring(i, m.index));
      }
      i = reg.lastIndex;
    }
    if (!removeEmpty || (str.length - i) > 0)
      splits.push(str.substring(i));
    return splits;
  }
}
export { FString as String }

export type MatchEvaluator = (match: any) => string;

class FRegExp {
  static create(pattern: string, options: number) {
    let flags = "g";
    flags += options & 1 ? "i" : "";
    flags += options & 2 ? "m" : "";
    return new RegExp(pattern, flags);
  }

  // From http://stackoverflow.com/questions/3446170/escape-string-for-use-in-javascript-regex
  static escape(str: string) {
    return str.replace(/[\-\[\/\{\}\(\)\*\+\?\.\\\^\$\|]/g, "\\$&");
  }

  static unescape(str: string) {
    return str.replace(/\\([\-\[\/\{\}\(\)\*\+\?\.\\\^\$\|])/g, "$1");
  }

  static isMatch(str: string | RegExp, pattern: string, options: number = 0) {
    var reg: RegExp = str instanceof RegExp
      ? (reg = <RegExp>str, str = pattern, reg.lastIndex = options, reg)
      : reg = FRegExp.create(pattern, options);
    return reg.test(<string>str);
  }

  static match(str: string | RegExp, pattern: string, options: number = 0) {
    var reg: RegExp = str instanceof RegExp
      ? (reg = <RegExp>str, str = pattern, reg.lastIndex = options, reg)
      : reg = FRegExp.create(pattern, options);
    return reg.exec(<string>str);
  }

  static matches(str: string | RegExp, pattern: string, options: number = 0) {
    var reg: RegExp = str instanceof RegExp
      ? (reg = <RegExp>str, str = pattern, reg.lastIndex = options, reg)
      : reg = FRegExp.create(pattern, options);
    if (!reg.global)
      throw "Non-global RegExp"; // Prevent infinite loop

    let m: RegExpExecArray;
    const matches: RegExpExecArray[] = [];
    while ((m = reg.exec(<string>str)) !== null)
      matches.push(m);
    return matches;
  }

  static options(reg: RegExp) {
    let options = 256; // ECMAScript
    options |= reg.ignoreCase ? 1 : 0;
    options |= reg.multiline ? 2 : 0;
    return options;
  }

  static replace(reg: string | RegExp, input: string, replacement: string | MatchEvaluator, limit?: number, offset: number = 0) {
    function replacer() {
      let res = arguments[0];
      if (limit !== 0) {
        limit--;
        const match: any = [];
        const len = arguments.length;
        for (let i = 0; i < len - 2; i++)
          match.push(arguments[i]);
        match.index = arguments[len - 2];
        match.input = arguments[len - 1];
        res = (<MatchEvaluator>replacement)(match);
      }
      return res;
    }

    if (typeof reg == "string") {
      const tmp = <string>reg;
      reg = FRegExp.create(input, limit);
      input = tmp;
      limit = undefined;
    }
    if (typeof replacement == "function") {
      limit = limit == null ? -1 : limit;
      return input.substring(0, offset) + input.substring(offset).replace(<RegExp>reg, replacer);
    } else {
      if (limit != null) {
        let m: RegExpExecArray;
        const sub1 = input.substring(offset);
        const matches = FRegExp.matches(reg, sub1);
        const sub2 = matches.length > limit ? (m = matches[limit - 1], sub1.substring(0, m.index + m[0].length)) : sub1;
        return input.substring(0, offset) + sub2.replace(<RegExp>reg, <string>replacement) + input.substring(offset + sub2.length);
      } else {
        return input.replace(<RegExp>reg, <string>replacement);
      }
    }
  }

  static split(reg: string | RegExp, input: string, limit?: number, offset: number = 0) {
    if (typeof reg == "string") {
      const tmp = <string>reg;
      reg = FRegExp.create(input, limit);
      input = tmp;
      limit = undefined;
    }
    input = input.substring(offset);
    return input.split(<RegExp>reg, limit);
  }
}
export { FRegExp as RegExp }

class FArray {
  static addRangeInPlace<T>(range: Iterable<T>, xs: Array<T>) {
    Seq.iter(x => xs.push(x), range);
  }

  static blit<T>(source: ArrayLike<T>, sourceIndex: number, target: ArrayLike<T>, targetIndex: number, count: number) {
    while (count--)
      target[targetIndex++] = source[sourceIndex++];
  }

  static partition<T>(f: (x: T) => boolean, xs: ArrayLike<T>) {
    let ys = <T[]>[], zs = <T[]>[], j = 0, k = 0;
    for (let i = 0; i < xs.length; i++)
      if (f(xs[i]))
        ys[j++] = xs[i];
      else
        zs[k++] = xs[i];
    return Tuple(ys, zs);
  }

  static permute<T>(f: (i: number) => number, xs: Array<T>) {
    // Keep the type of the array
    let ys = xs.map(() => <T>null);
    let checkFlags = new Array(xs.length);
    for (let i = 0; i < xs.length; i++) {
      const j = f(i);
      if (j < 0 || j >= xs.length)
        throw "Not a valid permutation";

      ys[j] = xs[i];
      checkFlags[j] = 1;
    }
    for (let i = 0; i < xs.length; i++)
      if (checkFlags[i] != 1)
        throw "Not a valid permutation";

    return ys;
  }

  static removeInPlace<T>(item: T, xs: Array<T>) {
    const i = xs.indexOf(item);
    if (i > -1) {
      xs.splice(i, 1);
      return true;
    }
    return false;
  }

  static setSlice<T>(target: any, lower: number, upper: number, source: ArrayLike<T>) {
    const length = (upper || target.length - 1) - lower;
    if (ArrayBuffer.isView(target) && source.length <= length)
      target.set(source, lower);
    else
      for (let i = lower | 0, j = 0; j <= length; i++ , j++)
        target[i] = source[j];
  }

  static sortInPlaceBy<T>(f: (x: T) => T, xs: Array<T>, dir: number = 1) {
    return xs.sort((x, y) => {
      x = f(x);
      y = f(y);
      return (x < y ? -1 : x == y ? 0 : 1) * dir;
    });
  }

  static unzip<T1, T2>(xs: ArrayLike<Tuple<T1, T2>>) {
    const bs = new Array<T1>(xs.length), cs = new Array<T2>(xs.length);
    for (let i = 0; i < xs.length; i++) {
      bs[i] = xs[i][0];
      cs[i] = xs[i][1];
    }
    return Tuple(bs, cs);
  }

  static unzip3<T1, T2, T3>(xs: ArrayLike<Tuple3<T1, T2, T3>>) {
    const bs = new Array<T1>(xs.length), cs = new Array<T2>(xs.length), ds = new Array<T3>(xs.length);
    for (let i = 0; i < xs.length; i++) {
      bs[i] = xs[i][0];
      cs[i] = xs[i][1];
      ds[i] = xs[i][2];
    }
    return Tuple3(bs, cs, ds);
  }
}
export { FArray as Array }

export class List<T> {
  public head: T;
  public tail: List<T>;

  constructor(head?: T, tail?: List<T>) {
    this.head = head;
    this.tail = tail;
  }

  static ofArray<T>(args: Array<T>, base?: List<T>) {
    let acc = base || new List<T>();
    for (let i = args.length - 1; i >= 0; i--) {
      acc = new List<T>(args[i], acc);
    }
    return acc;
  }

  get length() {
    return Seq.fold((acc, x) => acc + 1, 0, this);
  }

  public [Symbol.iterator]() {
    let cur: List<T> = this;
    return <Iterator<T>>{
      next: () => {
        const tmp = cur;
        cur = cur.tail;
        return { done: tmp.tail == null, value: tmp.head };
      }
    };
  }

  append(ys: List<T>): List<T> {
    return List.append(this, ys);
  }

  static append<T>(xs: List<T>, ys: List<T>) {
    return Seq.fold((acc, x) => new List<T>(x, acc), ys, List.rev(xs));
  }

  choose<U>(f: (x: T) => U, xs: List<T>): List<U> {
    return List.choose(f, this);
  }

  static choose<T, U>(f: (x: T) => U, xs: List<T>) {
    const r = Seq.fold((acc, x) => {
      const y = f(x);
      return y != null ? new List<U>(y, acc) : acc;
    }, new List<U>(), xs);

    return List.rev(r);
  }

  collect<U>(f: (x: T) => List<U>): List<U> {
    return List.collect(f, this);
  }

  static collect<T, U>(f: (x: T) => List<U>, xs: List<T>) {
    return Seq.fold((acc, x) => acc.append(f(x)), new List<U>(), xs);
  }

  // TODO: should be xs: Iterable<List<T>>
  static concat<T>(xs: List<List<T>>) {
    return List.collect(x => x, xs);
  }

  filter(f: (x: T) => boolean): List<T> {
    return List.filter(f, this);
  }

  static filter<T>(f: (x: T) => boolean, xs: List<T>) {
    return List.rev(Seq.fold((acc, x) => f(x) ? new List<T>(x, acc) : acc, new List<T>(), xs));
  }

  where(f: (x: T) => boolean): List<T> {
    return List.filter(f, this);
  }

  static where<T>(f: (x: T) => boolean, xs: List<T>) {
    return List.filter(f, xs);
  }

  static init<T>(n: number, f: (i: number) => T) {
    if (n < 0) {
      throw "List length must be non-negative";
    }
    let xs = new List<T>();
    for (let i = 1; i <= n; i++) {
      xs = new List<T>(f(n - i), xs);
    }
    return xs;
  }

  map<U>(f: (x: T) => U): List<U> {
    return List.map(f, this);
  }

  static map<T, U>(f: (x: T) => U, xs: List<T>) {
    return List.rev(Seq.fold((acc: List<U>, x: T) => new List<U>(f(x), acc), new List<U>(), xs));
  }

  mapi<U>(f: (i: number, x: T) => U): List<U> {
    return List.mapi(f, this);
  }

  static mapi<T, U>(f: (i: number, x: T) => U, xs: List<T>) {
    return List.rev(Seq.fold((acc, x, i) => new List<U>(f(i, x), acc), new List<U>(), xs));
  }

  partition(f: (x: T) => boolean): [List<T>, List<T>] {
    return List.partition(f, this);
  }

  static partition<T>(f: (x: T) => boolean, xs: List<T>) {
    return Seq.fold((acc, x) => {
      const lacc = acc[0], racc = acc[1];
      return f(x) ? Tuple(new List<T>(x, lacc), racc) : Tuple(lacc, new List<T>(x, racc));
    }, Tuple(new List<T>(), new List<T>()), List.rev(xs));
  }

  static replicate<T>(n: number, x: T) {
    return List.init(n, () => x);
  }

  rev(): List<T> {
    return List.rev(this);
  }

  static rev<T>(xs: List<T>) {
    return Seq.fold((acc, x) => new List<T>(x, acc), new List<T>(), xs);
  }

  static singleton<T>(x: T) {
    return new List<T>(x, new List<T>());
  }

  slice(lower: number, upper: number): List<T> {
    return List.slice(lower, upper, this);
  }

  static slice<T>(lower: number, upper: number, xs: List<T>) {
    const noLower = (lower == null);
    const noUpper = (upper == null);
    return List.rev(Seq.fold((acc, x, i) => (noLower || lower <= i) && (noUpper || i <= upper) ? new List<T>(x, acc) : acc, new List<T>(), xs));
  }

  /* ToDo: instance unzip() */

  static unzip<T1, T2>(xs: List<Tuple<T1, T2>>) {
    return Seq.foldBack((xy, acc) =>
      Tuple(new List<T1>(xy[0], acc[0]), new List<T2>(xy[1], acc[1])), xs, Tuple(new List<T1>(), new List<T2>()));
  }

  /* ToDo: instance unzip3() */

  static unzip3<T1, T2, T3>(xs: List<Tuple3<T1, T2, T3>>) {
    return Seq.foldBack((xyz, acc) =>
      Tuple3(new List<T1>(xyz[0], acc[0]), new List<T2>(xyz[1], acc[1]), new List<T3>(xyz[2], acc[2])), xs, Tuple3(new List<T1>(), new List<T2>(), new List<T3>()));
  }
}

export class Seq {
  private static __failIfNone<T>(res: T) {
    if (res == null)
      throw "Seq did not contain any matching element";
    return res;
  }

  static toList<T>(xs: Iterable<T>) {
    return Seq.foldBack((x, acc) =>
      new List(x, acc), xs, new List<T>());
  }

  static ofList<T>(xs: List<T>) {
    return Seq.delay(() =>
      Seq.unfold(x =>
        x.tail != null ? [x.head, x.tail] : null, xs));
  }

  static ofArray<T>(xs: ArrayLike<T>) {
    return Seq.delay(() =>
      Seq.unfold(i =>
        i < xs.length ? [xs[i], i + 1] : null, 0));
  }

  static append<T>(xs: Iterable<T>, ys: Iterable<T>) {
    return Seq.delay(() => {
      let firstDone = false;
      let i = xs[Symbol.iterator]();
      let iters = Tuple(i, <Iterator<T>>null);
      return Seq.unfold(() => {
        let cur: IteratorResult<T>;
        if (!firstDone) {
          cur = iters[0].next();
          if (!cur.done) {
            return [cur.value, iters];
          } else {
            firstDone = true;
            iters = [<Iterator<T>>null, ys[Symbol.iterator]()];
          }
        }
        cur = iters[1].next();
        return !cur.done ? [cur.value, iters] : null;
      }, iters);
    });
  }

  static average(xs: Iterable<number>) {
    let count = 1;
    const sum = Seq.reduce((acc: number, x: number) => {
      count++;
      return acc + x;
    }, xs);
    return sum / count;
  }

  static averageBy(f: (a: number) => number, xs: Iterable<number>) {
    let count = 1;
    const sum = Seq.reduce((acc: number, x: number) => {
      count++;
      return (count === 2 ? f(acc) : acc) + f(x);
    }, xs);
    return sum / count;
  }

  static countBy<T, K>(f: (x: T) => K, xs: Iterable<T>) {
    return Seq.map(kv => Tuple(kv[0], Seq.count(kv[1])), Seq.groupBy(f, xs));
  }

  static concat<T>(xs: Iterable<Iterable<T>>) {
    return Seq.delay(() => {
      let iter = xs[Symbol.iterator]();
      let output: T = null;
      return Seq.unfold(innerIter => {
        let hasFinished = false;
        while (!hasFinished) {
          if (innerIter == null) {
            let cur = iter.next();
            if (!cur.done) {
              innerIter = cur.value[Symbol.iterator]();
            } else {
              hasFinished = true;
            }
          } else {
            let cur = innerIter.next();
            if (!cur.done) {
              output = cur.value;
              hasFinished = true;
            } else {
              innerIter = null;
            }
          }
        }
        return innerIter != null && output != null ? [output, innerIter] : null;
      }, null);
    });
  }

  static collect<T, U>(f: (x: T) => Iterable<U>, xs: Iterable<T>) {
    return Seq.concat(Seq.map(f, xs));
  }

  static choose<T, U>(f: (x: T) => U, xs: Iterable<T>) {
    const trySkipToNext = (iter: Iterator<T>): Tuple<U, Iterator<T>> => {
      const cur = iter.next();
      if (!cur.done) {
        const y = f(cur.value);
        return y != null ? Tuple(y, iter) : trySkipToNext(iter);
      }
      return void 0;
    };
    return Seq.delay(() =>
      Seq.unfold(iter =>
        trySkipToNext(iter), xs[Symbol.iterator]()));
  }

  static compareWith<T>(f: (x: T, y: T) => number, xs: Iterable<T>, ys: Iterable<T>) {
    let nonZero = Seq.tryFind((i: number) => i != 0, Seq.map2((x: T, y: T) => f(x, y), xs, ys));
    return nonZero != null ? nonZero : Seq.count(xs) - Seq.count(ys);
  }

  static delay<T>(f: () => Iterable<T>) {
    return <Iterable<T>>{
      [Symbol.iterator]: () => f()[Symbol.iterator]()
    };
  }

  static distinctBy<T, K>(f: (x: T) => K, xs: Iterable<T>) {
    return Seq.choose(
      tup => tup[0],
      Seq.scan((tup, x) => {
        const acc = tup[1];
        const k = f(x);
        return acc.has(k) ? Tuple(<T>null, acc) : Tuple(x, acc.add(k));
      }, Tuple(<T>null, new Set<K>()), xs));
  }

  static distinct<T>(xs: Iterable<T>) {
    return Seq.distinctBy(x => x, xs);
  }

  static empty<T>() {
    return Seq.unfold((): Tuple<T, T> => { return void 0; });
  }

  static enumerateWhile<T>(cond: () => boolean, xs: Iterable<T>) {
    return Seq.concat(Seq.unfold(() => cond() ? [xs, true] : null));
  }

  static enumerateThenFinally<T>(xs: Iterable<T>, finalFn: () => void) {
    return Seq.delay(() => {
      let iter: Iterator<T>;
      try {
        iter = xs[Symbol.iterator]();
      } finally {
        finalFn();
      }
      return Seq.unfold(iter => {
        try {
          const cur = iter.next();
          return !cur.done ? [cur.value, iter] : null;
        } finally {
          finalFn();
        }
        return void 0;
      }, iter);
    });
  }

  static enumerateUsing<T extends IDisposable, U>(disp: T, work: (x: T) => Iterable<U>) {
    let isDisposed = false;
    const disposeOnce = () => {
      if (!isDisposed) {
        isDisposed = true;
        disp.dispose();
      }
    };
    try {
      return Seq.enumerateThenFinally(work(disp), disposeOnce);
    } finally {
      disposeOnce();
    }
    return void 0;
  }

  static exactlyOne<T>(xs: Iterable<T>) {
    const iter = xs[Symbol.iterator]();
    const fst = iter.next();
    if (fst.done)
      throw "Seq was empty";

    const snd = iter.next();
    if (!snd.done)
      throw "Seq had multiple items";

    return fst.value;
  }

  static exists<T>(f: (x: T) => boolean, xs: Iterable<T>) {
    function aux(iter: Iterator<T>): boolean {
      const cur = iter.next();
      return !cur.done && (f(cur.value) || aux(iter));
    }
    return aux(xs[Symbol.iterator]());
  }

  static exists2<T1, T2>(f: (x: T1, y: T2) => boolean, xs: Iterable<T1>, ys: Iterable<T2>) {
    function aux(iter1: Iterator<T1>, iter2: Iterator<T2>): boolean {
      const cur1 = iter1.next(), cur2 = iter2.next();
      return !cur1.done && !cur2.done && (f(cur1.value, cur2.value) || aux(iter1, iter2));
    }
    return aux(xs[Symbol.iterator](), ys[Symbol.iterator]());
  }

  static filter<T>(f: (x: T) => boolean, xs: Iterable<T>) {
    function trySkipToNext(iter: Iterator<T>): Tuple<T, Iterator<T>> {
      const cur = iter.next();
      if (!cur.done)
        return f(cur.value) ? [cur.value, iter] : trySkipToNext(iter);
      return void 0;
    }
    return Seq.delay(() => Seq.unfold(trySkipToNext, xs[Symbol.iterator]()));
  }

  static where<T>(f: (x: T) => boolean, xs: Iterable<T>) {
    return Seq.filter(f, xs);
  }

  static fold<T, ST>(f: (acc: ST, x: T, i?: number) => ST, acc: ST, xs: Iterable<T>) {
    if (Array.isArray(xs) || ArrayBuffer.isView(xs)) {
      return (xs as Array<T>).reduce(f, acc);
    } else {
      let cur: IteratorResult<T> = null;
      for (let i = 0, iter = xs[Symbol.iterator](); ; i++) {
        cur = iter.next();
        if (cur.done) {
          break;
        }
        acc = f(acc, cur.value, i);
      }
      return acc;
    }
  }

  static foldBack<T, ST>(f: (x: T, acc: ST, i?: number) => ST, xs: Iterable<T>, acc: ST) {
    const arr = Array.isArray(xs) || ArrayBuffer.isView(xs) ? xs as Array<T> : Array.from(xs);
    for (let i = arr.length - 1; i >= 0; i--) {
      acc = f(arr[i], acc, i);
    }
    return acc;
  }

  static fold2<T1, T2, ST>(f: (acc: ST, x: T1, y: T2, i?: number) => ST, acc: ST, xs: Iterable<T1>, ys: Iterable<T2>) {
    const iter1 = xs[Symbol.iterator](), iter2 = ys[Symbol.iterator]();
    let cur1: IteratorResult<T1>, cur2: IteratorResult<T2>;
    for (let i = 0; ; i++) {
      cur1 = iter1.next();
      cur2 = iter2.next();
      if (cur1.done || cur2.done) {
        break;
      }
      acc = f(acc, cur1.value, cur2.value, i);
    }
    return acc;
  }

  static foldBack2<T1, T2, ST>(f: (x: T1, y: T2, acc: ST, i?: number) => ST, xs: Iterable<T1>, ys: Iterable<T2>, acc: ST) {
    const ar1: Array<T1> = Array.isArray(xs) || ArrayBuffer.isView(xs) ? <Array<T1>>xs : Array.from(xs);
    const ar2: Array<T2> = Array.isArray(ys) || ArrayBuffer.isView(ys) ? <Array<T2>>ys : Array.from(ys);
    for (let i = ar1.length - 1; i >= 0; i--) {
      acc = f(ar1[i], ar2[i], acc, i);
    }
    return acc;
  }

  static forall<T>(f: (x: T) => boolean, xs: Iterable<T>) {
    return Seq.fold((acc, x) => acc && f(x), true, xs);
  }

  static forall2<T1, T2>(f: (x: T1, y: T2) => boolean, xs: Iterable<T1>, ys: Iterable<T2>) {
    return Seq.fold2((acc, x, y) => acc && f(x, y), true, xs, ys);
  }

  // TODO: Should return a Iterable<Tuple<K, Iterable<T>>> instead of a Map<K, Iterable<T>>
  // Seq.groupBy : ('T -> 'Key) -> seq<'T> -> seq<'Key * seq<'T>>
  static groupBy<T, K>(f: (x: T) => K, xs: Iterable<T>) {
    return Seq.fold((acc, x) => {
      const k = f(x), vs = acc.get(k);
      return vs != null ? acc.set(k, new List(x, <List<T>>vs)) : acc.set(k, List.singleton(x));
    }, new Map<K, Iterable<T>>(), xs);
  }

  static tryHead<T>(xs: Iterable<T>) {
    const iter = xs[Symbol.iterator]();
    const cur = iter.next();
    return cur.done ? null : cur.value;
  }

  static head<T>(xs: Iterable<T>) {
    return Seq.__failIfNone(Seq.tryHead(xs));
  }

  static init<T>(n: number, f: (i: number) => T) {
    return Seq.delay(() =>
      Seq.unfold(i => i < n ? [f(i), i + 1] : null, 0));
  }

  static initInfinite<T>(f: (i: number) => T) {
    return Seq.delay(() =>
      Seq.unfold(i => [f(i), i + 1], 0));
  }

  static tryItem<T>(i: number, xs: Iterable<T>) {
    if (i < 0)
      return null;

    if (Array.isArray(xs) || ArrayBuffer.isView(xs))
      return i < (<Array<T>>xs).length ? (<Array<T>>xs)[i] : null;

    for (let j = 0, iter = xs[Symbol.iterator](); ; j++) {
      const cur = iter.next();
      if (cur.done)
        return null;

      if (j === i)
        return cur.value;
    }
  }

  static item<T>(i: number, xs: Iterable<T>) {
    return Seq.__failIfNone(Seq.tryItem(i, xs));
  }

  static iter<T>(f: (x: T) => void, xs: Iterable<T>) {
    Seq.fold((_, x) => f(x), null, xs);
  }

  static iter2<T1, T2>(f: (x: T1, y: T2) => void, xs: Iterable<T1>, ys: Iterable<T2>) {
    Seq.fold2((_, x, y) => f(x, y), null, xs, ys);
  }

  static iteri<T>(f: (i: number, x: T) => void, xs: Iterable<T>) {
    Seq.fold((_, x, i) => f(i, x), null, xs);
  }

  static iteri2<T1, T2>(f: (i: number, x: T1, y: T2) => void, xs: Iterable<T1>, ys: Iterable<T2>) {
    Seq.fold2((_, x, y, i) => f(i, x, y), null, xs, ys);
  }

  static isEmpty<T>(xs: Iterable<T>) {
    const i = xs[Symbol.iterator]();
    return i.next().done;
  }

  static tryLast<T>(xs: Iterable<T>) {
    try {
      return Seq.reduce((_, x) => x, xs);
    }
    catch (err) {
      return null;
    }
  }

  static last<T>(xs: Iterable<T>) {
    return Seq.__failIfNone(Seq.tryLast(xs));
  }

  // A static 'length' method causes problems in JavaScript -- https://github.com/Microsoft/TypeScript/issues/442
  static count<T>(xs: Iterable<T>) {
    return Array.isArray(xs) || ArrayBuffer.isView(xs)
      ? (xs as Array<T>).length
      : Seq.fold((acc, x) => acc + 1, 0, xs);
  }

  static map<T, U>(f: (x: T) => U, xs: Iterable<T>) {
    return Seq.delay(() => Seq.unfold(iter => {
      const cur = iter.next();
      return !cur.done ? [f(cur.value), iter] : null;
    }, xs[Symbol.iterator]()));
  }

  static mapi<T, U>(f: (i: number, x: T) => U, xs: Iterable<T>) {
    return Seq.delay(() => {
      let i = 0;
      return Seq.unfold(iter => {
        const cur = iter.next();
        return !cur.done ? [f(i++, cur.value), iter] : null;
      }, xs[Symbol.iterator]());
    });
  }

  static map2<T1, T2, U>(f: (x: T1, y: T2) => U, xs: Iterable<T1>, ys: Iterable<T2>) {
    return Seq.delay(() => {
      const iter1 = xs[Symbol.iterator]();
      const iter2 = ys[Symbol.iterator]();
      return Seq.unfold(() => {
        const cur1 = iter1.next(), cur2 = iter2.next();
        return !cur1.done && !cur2.done ? [f(cur1.value, cur2.value), null] : null;
      });
    });
  }

  static mapi2<T1, T2, U>(f: (i: number, x: T1, y: T2) => U, xs: Iterable<T1>, ys: Iterable<T2>) {
    return Seq.delay(() => {
      let i = 0;
      const iter1 = xs[Symbol.iterator]();
      const iter2 = ys[Symbol.iterator]();
      return Seq.unfold(() => {
        const cur1 = iter1.next(), cur2 = iter2.next();
        return !cur1.done && !cur2.done ? [f(i++, cur1.value, cur2.value), null] : null;
      });
    });
  }

  static map3<T1, T2, T3, U>(f: (x: T1, y: T2, z: T3) => U, xs: Iterable<T1>, ys: Iterable<T2>, zs: Iterable<T3>) {
    return Seq.delay(() => {
      const iter1 = xs[Symbol.iterator]();
      const iter2 = ys[Symbol.iterator]();
      const iter3 = zs[Symbol.iterator]();
      return Seq.unfold(() => {
        const cur1 = iter1.next(), cur2 = iter2.next(), cur3 = iter3.next();
        return !cur1.done && !cur2.done && !cur3.done ? [f(cur1.value, cur2.value, cur3.value), null] : null;
      });
    });
  }

  static max<T extends number>(xs: Iterable<T>) {
    return Seq.reduce((acc: T, x: T) => Math.max(acc, x), xs);
  }

  static maxBy<T, U extends number>(f: (x: T) => U, xs: Iterable<T>) {
    return Seq.reduce((x, y) => f(x) > f(y) ? x : y, xs);
  }

  static min<T extends number>(xs: Iterable<T>) {
    return Seq.reduce((acc: T, x: T) => Math.min(acc, x), xs);
  }

  static minBy<T, U extends number>(f: (x: T) => U, xs: Iterable<T>) {
    return Seq.reduce((x, y) => f(x) < f(y) ? x : y, xs);
  }

  static pairwise<T extends number>(xs: Iterable<T>) {
    return Seq.skip(1, Seq.scan((last, next) => Tuple(last[1], next), Tuple(0, 0), xs));
  }

  static permute<T>(f: (i: number) => number, xs: Iterable<T>) {
    return Seq.ofArray(FArray.permute(f, Array.from(xs)));
  }

  static rangeStep(first: number, step: number, last: number) {
    if (step === 0)
      throw "Step cannot be 0";
    return Seq.unfold(x => step > 0 && x <= last || step < 0 && x >= last ? [x, x + step] : null, first);
  }

  static rangeChar(first: string, last: string) {
    return Seq.unfold(x => x <= last ? [x, String.fromCharCode(x.charCodeAt(0) + 1)] : null, first);
  }

  static range(first: number, last: number) {
    return Seq.rangeStep(first, 1, last);
  }

  static readonly<T>(xs: Iterable<T>) {
    return Seq.map(x => x, xs);
  }

  static reduce<T>(f: (acc: T, x: T) => T, xs: Iterable<T>) {
    if (Array.isArray(xs) || ArrayBuffer.isView(xs))
      return (<Array<T>>xs).reduce(f);

    const iter = xs[Symbol.iterator]();
    let cur = iter.next();
    if (cur.done)
      throw "Seq was empty";

    let acc = cur.value;
    for (; ;) {
      cur = iter.next();
      if (cur.done) {
        break;
      }
      acc = f(acc, cur.value);
    }
    return acc;
  }

  static reduceBack<T>(f: (acc: T, x: T, i?: number) => T, xs: Iterable<T>) {
    const ar = Array.isArray(xs) || ArrayBuffer.isView(xs) ? <Array<T>>xs : Array.from(xs);
    if (ar.length === 0)
      throw "Seq was empty";

    let acc = ar[ar.length - 1];
    for (let i = ar.length - 2; i >= 0; i--)
      acc = f(ar[i], acc, i);

    return acc;
  }

  static replicate<T>(n: number, x: T) {
    return Seq.init(n, () => x);
  }

  static rev<T>(xs: Iterable<T>) {
    const ar = Array.isArray(xs) || ArrayBuffer.isView(xs) ? (<Array<T>>xs).slice(0) : Array.from(xs);
    return Seq.ofArray(ar.reverse());
  }

  static scan<T, ST>(f: (st: ST, x: T) => ST, seed: ST, xs: Iterable<T>) {
    return Seq.delay(() => {
      const iter = xs[Symbol.iterator]();
      return Seq.unfold(acc => {
        if (acc == null)
          return [seed, seed];

        const cur = iter.next();
        if (!cur.done) {
          acc = f(acc, cur.value);
          return [acc, acc];
        }
        return void 0;
      }, <ST>null);
    });
  }

  static scanBack<T, ST>(f: (x: T, st: ST) => ST, xs: Iterable<T>, seed: ST) {
    return Seq.rev(Seq.scan((acc, x) => f(x, acc), seed, Seq.rev(xs)));
  }

  static singleton<T>(x: T) {
    return Seq.unfold(x => x != null ? [x, null] : null, x);
  }

  static skip<T>(n: number, xs: Iterable<T>) {
    return <Iterable<T>>{
      [Symbol.iterator]: () => {
        const iter = xs[Symbol.iterator]();
        for (let i = 1; i <= n; i++)
          if (iter.next().done)
            throw "Seq has not enough elements";
        return iter;
      }
    };
  }

  static skipWhile<T>(f: (x: T) => boolean, xs: Iterable<T>) {
    return Seq.delay(() => {
      let hasPassed = false;
      return Seq.filter((x) => hasPassed || (hasPassed = !f(x)), xs);
    });
  }

  static sortWith<T>(f: (x: T, y: T) => number, xs: Iterable<T>) {
    const ys = Array.from(xs);
    return Seq.ofArray(ys.sort(f));
  }

  private static defaultAdder(x: number, y: number) {
    return x + y;
  }

  static sum(xs: Iterable<number>, adder?: (x: number, y: number) => number) {
    adder = adder || Seq.defaultAdder;
    return Seq.reduce((acc, x) => adder(acc, x), xs);
  }

  static sumBy(f: (x: number) => number, xs: Iterable<number>, adder?: (x: number, y: number) => number) {
    let fst = true;
    adder = adder || Seq.defaultAdder;
    return Seq.reduce((acc, x) => {
      acc = fst ? f(acc) : acc, fst = false;
      return adder(acc, f(x));
    }, xs);
  }

  static tail<T>(xs: Iterable<T>) {
    const iter = xs[Symbol.iterator]();
    const cur = iter.next();
    if (cur.done)
      throw "Seq was empty";

    return <Iterable<T>>{
      [Symbol.iterator]: () => iter
    };
  }

  static take<T>(n: number, xs: Iterable<T>, truncate: boolean = false) {
    return Seq.delay(() => {
      const iter = xs[Symbol.iterator]();
      return Seq.unfold(i => {
        if (i < n) {
          const cur = iter.next();
          if (!cur.done)
            return [cur.value, i + 1];
          if (!truncate)
            throw "Seq has not enough elements";
        }
        return void 0;
      }, 0);
    });
  }

  static truncate<T>(n: number, xs: Iterable<T>) {
    return Seq.take(n, xs, true);
  }

  static takeWhile<T>(f: (x: T) => boolean, xs: Iterable<T>) {
    return Seq.delay(() => {
      const iter = xs[Symbol.iterator]();
      return Seq.unfold(i => {
        const cur = iter.next();
        if (!cur.done && f(cur.value))
          return [cur.value, null];
        return void 0;
      }, 0);
    });
  }

  static tryFind<T>(f: (x: T, i?: number) => boolean, xs: Iterable<T>) {
    for (let i = 0, iter = xs[Symbol.iterator](); ; i++) {
      const cur = iter.next();
      if (cur.done)
        return null;
      if (f(cur.value, i))
        return cur.value;
    }
  }

  static find<T>(f: (x: T, i?: number) => boolean, xs: Iterable<T>) {
    return Seq.__failIfNone(Seq.tryFind(f, xs));
  }

  static tryFindBack<T>(f: (x: T, i?: number) => boolean, xs: Iterable<T>) {
    let match = <T>null;
    for (let i = 0, iter = xs[Symbol.iterator](); ; i++) {
      const cur = iter.next();
      if (cur.done)
        return match;
      if (f(cur.value, i))
        match = cur.value;
    }
  }

  static findBack<T>(f: (x: T, i?: number) => boolean, xs: Iterable<T>) {
    return Seq.__failIfNone(Seq.tryFindBack(f, xs));
  }

  static tryFindIndex<T>(f: (x: T, i?: number) => boolean, xs: Iterable<T>) {
    for (let i = 0, iter = xs[Symbol.iterator](); ; i++) {
      const cur = iter.next();
      if (cur.done)
        return null;
      if (f(cur.value, i))
        return i;
    }
  }

  static findIndex<T>(f: (x: T, i?: number) => boolean, xs: Iterable<T>) {
    return Seq.__failIfNone(Seq.tryFindIndex(f, xs));
  }

  static tryFindIndexBack<T>(f: (x: T, i?: number) => boolean, xs: Iterable<T>) {
    let match = 0;
    for (let i = 0, iter = xs[Symbol.iterator](); ; i++) {
      const cur = iter.next();
      if (cur.done)
        return match;
      if (f(cur.value, i))
        match = i;
    }
  }

  static findIndexBack<T>(f: (x: T, i?: number) => boolean, xs: Iterable<T>) {
    return Seq.__failIfNone(Seq.tryFindIndexBack(f, xs));
  }

  static tryPick<T, U>(f: (x: T, i?: number) => U, xs: Iterable<T>) {
    for (let i = 0, iter = xs[Symbol.iterator](); ; i++) {
      const cur = iter.next();
      if (cur.done)
        break;
      const y = f(cur.value, i);
      if (y != null)
        return y;
    }
    return void 0;
  }

  static pick<T, U>(f: (x: T, i?: number) => U, xs: Iterable<T>) {
    return Seq.__failIfNone(Seq.tryPick(f, xs));
  }

  static unfold<T, ST>(f: (st: ST) => Tuple<T, ST>, acc?: ST) {
    return <Iterable<T>>{
      [Symbol.iterator]: () => {
        return {
          next: () => {
            const res = f(acc);
            if (res != null) {
              acc = res[1];
              return { done: false, value: res[0] };
            }
            return { done: true };
          }
        };
      }
    };
  }

  static zip<T1, T2>(xs: Iterable<T1>, ys: Iterable<T2>) {
    return Seq.map2((x, y) => [x, y], xs, ys);
  }

  static zip3<T1, T2, T3>(xs: Iterable<T1>, ys: Iterable<T2>, zs: Iterable<T3>) {
    return Seq.map3((x, y, z) => [x, y, z], xs, ys, zs);
  }
}

class FSet {
  static union<T>(set1: Set<T>, set2: Set<T>) {
    return Seq.fold((acc, x) => { acc.add(x); return acc; }, new Set(set1), set2);
  }
  static op_Addition = FSet.union;

  static unionMany<T>(sets: Iterable<Set<T>>) {
    return Seq.fold((acc, s) => FSet.union(acc, s), new Set<T>(), sets);
  }

  static difference<T>(set1: Set<T>, set2: Set<T>) {
    return Seq.fold((acc, x) => { acc.delete(x); return acc; }, new Set(set1), set2);
  }
  static op_Subtraction = FSet.difference;

  static intersect<T>(set1: Set<T>, set2: Set<T>) {
    return Seq.fold((acc, x) => {
      if (!set2.has(x))
        acc.delete(x);
      return acc;
    }, new Set(set1), set1);
  }

  static intersectMany<T>(sets: Iterable<Set<T>>) {
    const ar = Array.isArray(sets) ? <Array<Set<T>>>sets : Array.from(sets);
    if (ar.length == 0)
      throw "Seq was empty";

    const set = new Set<T>(ar[0]);
    Seq.iter((x: T) => {
      for (let i = 1; i < ar.length; i++) {
        if (!ar[i].has(x)) {
          set.delete(x);
          break;
        }
      }
    }, ar[0]);
    return set;
  }

  static isProperSubsetOf<T>(set1: Set<T>, set2: Set<T>) {
    return Seq.forall(x => set2.has(x), set1) && Seq.exists(x => !set1.has(x), set2);
  }
  static isProperSubset = FSet.isProperSubsetOf;

  static isSubsetOf<T>(set1: Set<T>, set2: Set<T>) {
    return Seq.forall(x => set2.has(x), set1);
  }
  static isSubset = FSet.isSubsetOf;

  static isProperSupersetOf<T>(set1: Set<T>, set2: Set<T>) {
    return FSet.isProperSubset(set2, set1);
  }
  static isProperSuperset = FSet.isProperSupersetOf;

  static isSupersetOf<T>(set1: Set<T>, set2: Set<T>) {
    return FSet.isSubset(set2, set1);
  }
  static isSuperset = FSet.isSupersetOf;

  static copyTo<T>(xs: Set<T>, arr: ArrayLike<T>, arrayIndex?: number, count?: number) {
    if (!Array.isArray(arr) && !ArrayBuffer.isView(arr))
      throw "Array is invalid";

    count = count || arr.length;
    let i = arrayIndex || 0;
    const iter = xs[Symbol.iterator]();
    while (count--) {
      const el = iter.next();
      if (el.done) break;
      arr[i++] = el.value;
    }
  }

  static partition<T>(f: (x: T) => boolean, xs: Set<T>) {
    return Seq.fold((acc, x) => {
      const lacc = acc[0], racc = acc[1];
      return f(x) ? Tuple(lacc.add(x), racc) : Tuple(lacc, racc.add(x));
    }, Tuple(new Set<T>(), new Set<T>()), xs);
  }

  static remove<T>(item: T, xs: Set<T>) {
    return FSet.removeInPlace(item, new Set(xs));
  }

  static removeInPlace<T>(item: T, xs: Set<T>) {
    xs.delete(item);
    return xs;
  }
}
export { FSet as Set }

class FMap {
  static containsValue<K, V>(v: V, map: Map<K, V>) {
    return Seq.fold((acc, k) => acc || map.get(k) === v, false, map.keys());
  }

  static exists<K, V>(f: (k: K, v: V) => boolean, map: Map<K, V>) {
    return Seq.exists(kv => f(kv[0], kv[1]), map);
  }

  static filter<K, V>(f: (k: K, v: V) => boolean, map: Map<K, V>) {
    return Seq.fold((acc, kv) => f(kv[0], kv[1]) ? acc.set(kv[0], kv[1]) : acc, new Map<K, V>(), map);
  }

  static fold<K, V, ST>(f: (acc: ST, k: K, v: V) => ST, seed: ST, map: Map<K, V>) {
    return Seq.fold((acc, kv) => f(acc, kv[0], kv[1]), seed, map);
  }

  static foldBack<K, V, ST>(f: (k: K, v: V, acc: ST) => ST, map: Map<K, V>, seed: ST) {
    return Seq.foldBack((kv, acc) => f(kv[0], kv[1], acc), map, seed);
  }

  static forall<K, V>(f: (k: K, v: V) => boolean, map: Map<K, V>) {
    return Seq.forall(kv => f(kv[0], kv[1]), map);
  }

  static iter<K, V>(f: (k: K, v: V) => void, map: Map<K, V>) {
    return Seq.iter(kv => f(kv[0], kv[1]), map);
  }

  static map<K, T, U>(f: (k: K, v: T) => U, map: Map<K, T>) {
    return Seq.fold((acc, kv) => acc.set(kv[0], f(kv[0], kv[1])), new Map<K, U>(), map);
  }

  static partition<K, V>(f: (k: K, v: V) => boolean, map: Map<K, V>) {
    return Seq.fold((acc, kv) => {
      const lacc = acc[0], racc = acc[1];
      const k = kv[0], v = kv[1];
      return f(k, v) ? Tuple(lacc.set(k, v), racc) : Tuple(lacc, racc.set(k, v));
    }, Tuple(new Map<K, V>(), new Map<K, V>()), map);
  }

  static findKey<K, V>(f: (k: K, v: V) => boolean, map: Map<K, V>) {
    return Seq.pick(kv => f(kv[0], kv[1]) ? kv[0] : null, map);
  }

  static tryFindKey<K, V>(f: (k: K, v: V) => boolean, map: Map<K, V>) {
    return Seq.tryPick(kv => f(kv[0], kv[1]) ? kv[0] : null, map);
  }

  static pick<K, T, U>(f: (k: K, v: T) => U, map: Map<K, T>) {
    return Seq.pick(kv => {
      const res = f(kv[0], kv[1]);
      return res != null ? res : null;
    }, map);
  }

  static remove<K, V>(item: K, map: Map<K, V>) {
    return FMap.removeInPlace(item, new Map<K, V>(map));
  }

  static removeInPlace<K, V>(item: K, map: Map<K, V>) {
    map.delete(item);
    return map;
  }

  static tryPick<K, T, U>(f: (k: K, v: T) => U, map: Map<K, T>) {
    return Seq.tryPick(kv => {
      let res = f(kv[0], kv[1]);
      return res != null ? res : null;
    }, map);
  }
}
export { FMap as Map }

export type Unit = void;

export const Nothing: Unit = void 0;

export type Continuation<T> = (x: T) => Unit;

export interface CancellationToken {
  isCancelled: boolean;
}

export interface IAsyncContext<T> {
  onSuccess: Continuation<T>;
  onError: Continuation<any>;
  onCancel: Continuation<any>;

  cancelToken: CancellationToken;
}

export type IAsync<T> = (x: IAsyncContext<T>) => void;

export class Async {

  // --- AsyncBuilder methods

  private static __protectedAsync<T>(f: IAsync<T>) {
    return (ctx: IAsyncContext<T>) => {
      if (ctx.cancelToken.isCancelled)
        ctx.onCancel("cancelled");
      else
        try {
          return f(ctx);
        } catch (err) {
          ctx.onError(err);
        }
    };
  }

  static bind<T, U>(computation: IAsync<T>, binder: (x: T) => IAsync<U>) {
    return Async.__protectedAsync((ctx: IAsyncContext<U>) => {
      computation({
        onSuccess: (x: T) => binder(x)(ctx),
        onError: ctx.onError,
        onCancel: ctx.onCancel,
        cancelToken: ctx.cancelToken
      });
    });
  }

  static combine<T>(computation1: IAsync<Unit>, computation2: IAsync<T>) {
    return Async.bind(computation1, () => computation2);
  }

  static delay<T>(generator: () => IAsync<T>) {
    return Async.__protectedAsync((ctx: IAsyncContext<T>) => generator()(ctx));
  }

  static for<T>(sequence: Iterable<T>, body: (x: T) => IAsync<Unit>) {
    const iter = sequence[Symbol.iterator]();
    let cur = iter.next();
    return Async.while(() => !cur.done, Async.delay(() => {
      const res = body(cur.value);
      cur = iter.next();
      return res;
    }));
  }

  static return<T>(value?: T) {
    return Async.__protectedAsync((ctx: IAsyncContext<T>) => ctx.onSuccess(value));
  }

  static returnFrom<T>(computation: IAsync<T>) {
    return computation;
  }

  static tryFinally<T>(computation: IAsync<T>, compensation: () => void) {
    return Async.__protectedAsync((ctx: IAsyncContext<T>) => {
      computation({
        onSuccess: (x: T) => {
          compensation();
          ctx.onSuccess(x);
        },
        onError: (x: any) => {
          compensation();
          ctx.onError(x);
        },
        onCancel: (x: any) => {
          compensation();
          ctx.onCancel(x);
        },
        cancelToken: ctx.cancelToken
      });
    });
  }

  // TODO: (*) catchHandler should return IAsync<T> instead of T
  static tryWith<T>(computation: IAsync<T>, catchHandler: (e: any) => T) {
    return Async.__protectedAsync((ctx: IAsyncContext<T>) => {
      computation({
        onSuccess: ctx.onSuccess,
        onCancel: ctx.onCancel,
        cancelToken: ctx.cancelToken,
<<<<<<< HEAD
        onError: (ex: any) => ctx.onSuccess(catchHandler(ex))   // (*) ?
      });
=======
        onError: function (ex: any) {
          catchFn(ex)(ctx);
        }
      });
    });
  };
  static using = function (disp: any, cont: any) {
    return Async.tryFinally(cont(disp), function () {
      disp.dispose();
    });
  };
  static while = function (cond: any, body: any) {
    if (cond()) {
      return Async.bind(body, function () {
        return Async.while(cond, body);
      });
    } else {
      return Async.return();
    }
  };
  static zero = function () {
    return Async.__protectedCont(function (ctx: any) {
      ctx.onSuccess();
    });
  };
  static start = function (work: any, onSuccess?: any, onError?: any, onCancel?: any, cancelToken?: any) {
    if (typeof onSuccess !== "function") {
      cancelToken = onSuccess;
      onSuccess = null;
    }
    work({
      onSuccess: onSuccess ? onSuccess : function () { },
      onError: onError ? onError : function () { },
      onCancel: onCancel ? onCancel : function () { },
      cancelToken: cancelToken ? cancelToken : {}
    });
  };
  static startImmediate = Async.start;
  static startWithContinuations = Async.start;
  static ignore = function (work: any) {
    return Async.bind(work, function () {
      return Async.return();
>>>>>>> 7bbd6f91
    });
  }

  static using<T extends IDisposable, U>(resource: T, binder: (x: T) => IAsync<U>) {
    return Async.tryFinally(binder(resource), () => resource.dispose());
  }

  static while(guard: () => boolean, computation: IAsync<Unit>): IAsync<Unit> {
    if (guard())
      return Async.bind(computation, () => Async.while(guard, computation));
    else
      return Async.return(Nothing);
  }

  static zero() {
    return Async.__protectedAsync((ctx: IAsyncContext<Unit>) => ctx.onSuccess(Nothing));
  }

  // --- Async methods

  // Async.AwaitTask<T> in F#
  static awaitPromise<T>(p: Promise<T>) {
    return Async.fromContinuations((conts: Array<Continuation<T>>) =>
      p.then(conts[0]).catch(err =>
        (err == "cancelled" ? conts[2] : conts[1])(err)));
  }

  get cancellationToken() {
    return Async.__protectedAsync((ctx: IAsyncContext<CancellationToken>) => ctx.onSuccess(ctx.cancelToken));
  }

  static catch<T>(work: IAsync<T>) {
    return Async.__protectedAsync((ctx: IAsyncContext<Choice<T, any>>) => {
      work({
        onSuccess: x => ctx.onSuccess(Choice.Choice1Of2<T, any>(x)),
        onError: ex => ctx.onSuccess(Choice.Choice2Of2<T, any>(ex)),
        onCancel: ctx.onCancel,
        cancelToken: ctx.cancelToken
      });
    });
  }

  static defaultCancellationToken = {
    isCancelled: false
  };

  static fromContinuations<T>(f: (conts: Array<Continuation<T>>) => void) {
    return Async.__protectedAsync((ctx: IAsyncContext<T>) => f([ctx.onSuccess, ctx.onError, ctx.onCancel]));
  }

  static ignore<T>(computation: IAsync<T>) {
    return Async.bind(computation, x => Async.return(Nothing));
  }

  static parallel<T>(computations: Iterable<IAsync<T>>) {
    return Async.awaitPromise(Promise.all(Seq.map(w => Async.startAsPromise(w), computations)));
  }

  static sleep(millisecondsDueTime: number) {
    return Async.__protectedAsync((ctx: IAsyncContext<Unit>) => {
      setTimeout(() => ctx.cancelToken.isCancelled ? ctx.onCancel("cancelled") : ctx.onSuccess(Nothing), millisecondsDueTime);
    });
  }

  private static start<T>(computation: IAsync<Unit>, cancellationToken?: CancellationToken) {
    return Async.startWithContinuations(computation, cancellationToken);
  }
  static startImmediate = Async.start;

  private static emptyContinuation<T>(x: T) {
    // NOP
  }

  private static startWithContinuations<T>(computation: IAsync<T>,
    continuation?: Continuation<T> | CancellationToken,
    exceptionContinuation?: Continuation<any>,
    cancellationContinuation?: Continuation<any>,
    cancelToken?: CancellationToken) {
    if (typeof continuation !== "function") {
      cancelToken = <CancellationToken>continuation;
      continuation = null;
    }
    computation({
      onSuccess: continuation ? <Continuation<T>>continuation : Async.emptyContinuation,
      onError: exceptionContinuation ? exceptionContinuation : Async.emptyContinuation,
      onCancel: cancellationContinuation ? cancellationContinuation : Async.emptyContinuation,
      cancelToken: cancelToken ? cancelToken : Async.defaultCancellationToken
    });
  }

  // Async.StartAsTask<T> in F#
  static startAsPromise<T>(computation: IAsync<T>, cancellationToken?: CancellationToken) {
    return new Promise((resolve: Continuation<T>, reject: Continuation<any>) =>
      Async.startWithContinuations(computation, resolve, reject, reject, cancellationToken ? cancellationToken : Async.defaultCancellationToken));
  }
}

class QueueCell<Msg> {
  value: Msg;
  next: QueueCell<Msg>;

  constructor(message: Msg) {
    this.value = message;
  }
}

class MailboxQueue<Msg> {
  private firstAndLast: Tuple<QueueCell<Msg>, QueueCell<Msg>>;

  add(message: Msg) {
    const itCell = new QueueCell(message);
    if (this.firstAndLast) {
      this.firstAndLast[1].next = itCell;
      this.firstAndLast = [this.firstAndLast[0], itCell];
    }
    else
      this.firstAndLast = [itCell, itCell];
  }

  tryGet() {
    if (this.firstAndLast) {
      const value = this.firstAndLast[0].value;
      if (this.firstAndLast[0].next)
        this.firstAndLast = [this.firstAndLast[0].next, this.firstAndLast[1]];
      else
        delete this.firstAndLast;
      return value;
    }
    return void 0;
  }
}

export type MailboxBody<Msg> = (m: MailboxProcessor<Msg>) => IAsync<Unit>;

export interface AsyncReplyChannel<Reply> {
  reply: (r: Reply) => Unit;
}

export class MailboxProcessor<Msg> {
  private body: MailboxBody<Msg>;
  private cancellationToken: CancellationToken;
  private messages: MailboxQueue<Msg>;

  private continuation: Continuation<Msg>;

  constructor(body: MailboxBody<Msg>, cancellationToken?: CancellationToken) {
    this.body = body;
    this.cancellationToken = cancellationToken || Async.defaultCancellationToken;
    this.messages = new MailboxQueue<Msg>();
  }

  static start<Msg>(body: MailboxBody<Msg>, cancellationToken?: CancellationToken) {
    const mbox = new MailboxProcessor(body, cancellationToken);
    mbox.start();
    return mbox;
  }

  __processEvents() {
    if (this.continuation) {
      const value = this.messages.tryGet();
      if (value) {
        const cont = this.continuation;
        delete this.continuation;
        cont(value);
      }
    }
  }

  start() {
    Async.startImmediate(this.body(this), this.cancellationToken);
  }

  receive() {
    return Async.fromContinuations((conts: Array<Continuation<Msg>>) => {
      if (this.continuation)
        throw "Receive can only be called once!";

      this.continuation = conts[0];
      this.__processEvents();
    });
  }

  post(message: Msg) {
    this.messages.add(message);
    this.__processEvents();
  }

  postAndAsyncReply<Reply>(buildMessage: (c: AsyncReplyChannel<Reply>) => Msg) {
    let result: Reply;
    let continuation: Continuation<Reply>;
    function checkCompletion() {
      if (result && continuation)
        continuation(result);
    }
    const reply = {
      reply: (res: Reply) => {
        result = res;
        checkCompletion();
      }
    };
    this.messages.add(buildMessage(reply));
    this.__processEvents();
    return Async.fromContinuations((conts: Array<Continuation<Reply>>) => {
      continuation = conts[0];
      checkCompletion();
    });
  }
}

export interface IObserver<T> {
  onNext: (x: T) => void;
  onError: (e: any) => void;
  onCompleted: () => void;
}

class Observer<T> implements IObserver<T> {
  public onNext: (x: T) => void;
  public onError: (e: any) => void;
  public onCompleted: () => void;

  constructor(onNext: (x: T) => void, onError?: (e: any) => void, onCompleted?: () => void) {
    this.onNext = onNext;
    this.onError = onError || ((e: any) => { });
    this.onCompleted = onCompleted || function () { };
  }
}
Util.setInterfaces(Observer.prototype, ["System.IObserver"]);

export interface IObservable<T> {
  subscribe: (o: IObserver<T>) => IDisposable;
}

class Observable<T> implements IObservable<T> {
  public subscribe: (o: IObserver<T>) => IDisposable;

  constructor(subscribe: (o: IObserver<T>) => IDisposable) {
    this.subscribe = subscribe;
  }
}
Util.setInterfaces(Observable.prototype, ["System.IObservable"]);

class FObservable {
  static __protect<T>(f: () => T, succeed: (x: T) => void, fail: (e: any) => void) {
    try {
      return succeed(f());
    } catch (e) {
      fail(e);
    }
  }

  static add<T>(callback: (x: T) => Unit, source: IObservable<T>) {
    source.subscribe(new Observer(callback));
  }

  static choose<T, U>(chooser: (x: T) => U, source: IObservable<T>) {
    return <IObservable<U>>new Observable<U>(observer =>
      source.subscribe(new Observer<T>(t =>
        FObservable.__protect(
          () => chooser(t),
          u => { if (u != null) observer.onNext(u); },
          observer.onError),
        observer.onError, observer.onCompleted)));
  }

  static filter<T>(predicate: (x: T) => boolean, source: IObservable<T>) {
    return FObservable.choose(x => predicate(x) ? x : null, source);
  }

  static map<T, U>(mapping: (x: T) => U, source: IObservable<T>) {
    return <IObservable<U>>new Observable<U>(observer =>
      source.subscribe(new Observer<T>(t => {
        FObservable.__protect(
          () => mapping(t),
          observer.onNext,
          observer.onError);
      }, observer.onError, observer.onCompleted)));
  }

  static merge<T>(source1: IObservable<T>, source2: IObservable<T>) {
    return <IObservable<T>>new Observable(observer => {
      let stopped = false, completed1 = false, completed2 = false;

      const h1 = source1.subscribe(new Observer<T>(
        v => { if (!stopped) observer.onNext(v); },
        e => {
          if (!stopped) {
            stopped = true;
            observer.onError(e);
          }
        },
        () => {
          if (!stopped) {
            completed1 = true;
            if (completed2) {
              stopped = true;
              observer.onCompleted();
            }
          }
        }));

      const h2 = source2.subscribe(new Observer<T>(
        v => { if (!stopped) { observer.onNext(v); } },
        e => {
          if (!stopped) {
            stopped = true;
            observer.onError(e);
          }
        },
        () => {
          if (!stopped) {
            completed2 = true;
            if (completed1) {
              stopped = true;
              observer.onCompleted();
            }
          }
        }));

      return Util.createDisposable(() => {
        h1.dispose();
        h2.dispose();
      });
    });
  }

  static pairwise<T>(source: IObservable<T>) {
    return <IObservable<Tuple<T, T>>>new Observable<Tuple<T, T>>(observer => {
      let last: T = null;
      return source.subscribe(new Observer<T>(next => {
        if (last != null)
          observer.onNext([last, next]);
        last = next;
      }, observer.onError, observer.onCompleted));
    });
  }

  static partition<T>(predicate: (x: T) => boolean, source: IObservable<T>) {
    return Tuple(FObservable.filter(predicate, source), FObservable.filter(x => !predicate(x), source));
  }

  static scan<U, T>(collector: (u: U, t: T) => U, state: U, source: IObservable<T>) {
    return <IObservable<U>>new Observable<U>(observer => {
      return source.subscribe(new Observer<T>(t => {
        FObservable.__protect(
          () => collector(state, t),
          u => { state = u; observer.onNext(u); },
          observer.onError);
      }, observer.onError, observer.onCompleted));
    });
  }

  static split<T, U1, U2>(splitter: (x: T) => Choice<U1, U2>, source: IObservable<T>) {
    return Tuple(FObservable.choose(v => splitter(v).valueIfChoice1, source), FObservable.choose(v => splitter(v).valueIfChoice2, source));
  }

  static subscribe<T>(callback: (x: T) => Unit, source: IObservable<T>) {
    return source.subscribe(new Observer(callback));
  }
}
export { FObservable as Observable }

export type Delegate<T> = (x: T) => void;
export type DotNetDelegate<T> = (sender: any, x: T) => void;

export interface IDelegateEvent<T> {
  addHandler(d: DotNetDelegate<T>): void;
  removeHandler(d: DotNetDelegate<T>): void;
}

export interface IEvent<T> extends IObservable<T>, IDelegateEvent<T> {
  publish: IEvent<T>;
  trigger(x: T): void;
}

export class Event<T> implements IEvent<T> {
  private _subscriber: (o: IObserver<T>) => IDisposable;
  private delegates: Array<Delegate<T>>;

  constructor(_subscriber?: (o: IObserver<T>) => IDisposable, delegates?: any[]) {
    this._subscriber = _subscriber;
    this.delegates = delegates || new Array<Delegate<T>>();
  }

  public add(f: Delegate<T>) {
    this._addHandler(f);
  }

  // IEvent<T> methods

  public get publish() {
    return this;
  }

  public trigger(value: T) {
    Seq.iter(f => f(value), this.delegates);
  }

  // IDelegateEvent<T> methods

  private _addHandler(f: Delegate<T>) {
    this.delegates.push(f);
  }

  private _removeHandler(f: Delegate<T>) {
    const index = this.delegates.findIndex(el => "" + el == "" + f);  // Special dedication to Chet Husk.
    if (index > -1)
      this.delegates.splice(index, 1);
  }

  public addHandler(handler: DotNetDelegate<T>) {
    this._addHandler(x => handler(undefined, x));
  }

  public removeHandler(handler: DotNetDelegate<T>) {
    this._removeHandler(x => handler(undefined, x));
  }

  // IObservable<T> methods

  private _subscribeFromObserver(observer: IObserver<T>) {
    if (this._subscriber)
      return this._subscriber(observer);

    const callback = observer.onNext;
    this._addHandler(callback);
    return Util.createDisposable(() => this._removeHandler(callback));
  }

  private _subscribeFromCallback(callback: Delegate<T>) {
    this._addHandler(callback);
    return Util.createDisposable(() => this._removeHandler(callback));
  }

  public subscribe(arg: IObserver<T> | Delegate<T>) {
    return typeof arg == "function"
      ? this._subscribeFromCallback(<Delegate<T>>arg)
      : this._subscribeFromObserver(<IObserver<T>>arg);
  }

  static add<T>(callback: (x: T) => Unit, sourceEvent: IEvent<T>) {
    (<Event<T>>sourceEvent).subscribe(new Observer(callback));
  }

  static choose<T, U>(chooser: (x: T) => U, sourceEvent: IEvent<T>) {
    const source = <Event<T>>sourceEvent;
    return <IEvent<U>>new Event<U>(observer =>
      source.subscribe(new Observer<T>(t =>
        FObservable.__protect(
          () => chooser(t),
          u => { if (u != null) observer.onNext(u); },
          observer.onError),
        observer.onError, observer.onCompleted)),
      source.delegates);
  }

  static filter<T>(predicate: (x: T) => boolean, sourceEvent: IEvent<T>) {
    return Event.choose(x => predicate(x) ? x : null, sourceEvent);
  }

  static map<T, U>(mapping: (x: T) => U, sourceEvent: IEvent<T>) {
    const source = <Event<T>>sourceEvent;
    return <IEvent<U>>new Event<U>(observer =>
      source.subscribe(new Observer<T>(t =>
        FObservable.__protect(
          () => mapping(t),
          observer.onNext,
          observer.onError),
        observer.onError, observer.onCompleted)),
      source.delegates);
  }

  static merge<T>(event1: IEvent<T>, event2: IEvent<T>) {
    const source1 = <Event<T>>event1;
    const source2 = <Event<T>>event2;
    return <IEvent<T>>new Event<T>(observer => {
      let stopped = false, completed1 = false, completed2 = false;

      const h1 = source1.subscribe(new Observer<T>(
        v => { if (!stopped) observer.onNext(v); },
        e => {
          if (!stopped) {
            stopped = true;
            observer.onError(e);
          }
        },
        () => {
          if (!stopped) {
            completed1 = true;
            if (completed2) {
              stopped = true;
              observer.onCompleted();
            }
          }
        }));

      const h2 = source2.subscribe(new Observer<T>(
        v => { if (!stopped) observer.onNext(v); },
        e => {
          if (!stopped) {
            stopped = true;
            observer.onError(e);
          }
        },
        () => {
          if (!stopped) {
            completed2 = true;
            if (completed1) {
              stopped = true;
              observer.onCompleted();
            }
          }
        }));

      return Util.createDisposable(() => {
        h1.dispose();
        h2.dispose();
      });
    }, source1.delegates.concat(source2.delegates));
  }

  static pairwise<T>(sourceEvent: IEvent<T>) {
    const source = <Event<T>>sourceEvent;
    return <IEvent<Tuple<T, T>>>new Event<Tuple<T, T>>(observer => {
      let last: T = null;
      return source.subscribe(new Observer<T>(next => {
        if (last != null)
          observer.onNext([last, next]);
        last = next;
      }, observer.onError, observer.onCompleted));
    }, source.delegates);
  }

  static partition<T>(predicate: (x: T) => boolean, sourceEvent: IEvent<T>) {
    return Tuple(Event.filter(predicate, sourceEvent), Event.filter(x => !predicate(x), sourceEvent));
  }

  static scan<U, T>(collector: (u: U, t: T) => U, state: U, sourceEvent: IEvent<T>) {
    const source = <Event<T>>sourceEvent;
    return <IEvent<U>>new Event<U>(observer => {
      return source.subscribe(new Observer<T>(t => {
        FObservable.__protect(
          () => collector(state, t),
          u => { state = u; observer.onNext(u); },
          observer.onError);
      }, observer.onError, observer.onCompleted));
    }, source.delegates);
  }

  static split<T, U1, U2>(splitter: (x: T) => Choice<U1, U2>, sourceEvent: IEvent<T>) {
    return Tuple(Event.choose(v => splitter(v).valueIfChoice1, sourceEvent), Event.choose(v => splitter(v).valueIfChoice2, sourceEvent));
  }
}

export class Lazy<T> {
  public factory: () => T;
  public isValueCreated: boolean;

  private createdValue: T;

  constructor(factory: () => T) {
    this.factory = factory;
    this.isValueCreated = false;
  }

  static createFromValue<T>(v: T) {
    return new Lazy(() => v);
  }

  get value() {
    if (!this.isValueCreated) {
      this.createdValue = this.factory();
      this.isValueCreated = true;
    }
    return this.createdValue;
  }
}<|MERGE_RESOLUTION|>--- conflicted
+++ resolved
@@ -2075,60 +2075,14 @@
     });
   }
 
-  // TODO: (*) catchHandler should return IAsync<T> instead of T
-  static tryWith<T>(computation: IAsync<T>, catchHandler: (e: any) => T) {
+  static tryWith<T>(computation: IAsync<T>, catchHandler: (e: any) => IAsync<T>) {
     return Async.__protectedAsync((ctx: IAsyncContext<T>) => {
       computation({
         onSuccess: ctx.onSuccess,
         onCancel: ctx.onCancel,
         cancelToken: ctx.cancelToken,
-<<<<<<< HEAD
-        onError: (ex: any) => ctx.onSuccess(catchHandler(ex))   // (*) ?
+        onError: (ex: any) => catchHandler(ex)(ctx)
       });
-=======
-        onError: function (ex: any) {
-          catchFn(ex)(ctx);
-        }
-      });
-    });
-  };
-  static using = function (disp: any, cont: any) {
-    return Async.tryFinally(cont(disp), function () {
-      disp.dispose();
-    });
-  };
-  static while = function (cond: any, body: any) {
-    if (cond()) {
-      return Async.bind(body, function () {
-        return Async.while(cond, body);
-      });
-    } else {
-      return Async.return();
-    }
-  };
-  static zero = function () {
-    return Async.__protectedCont(function (ctx: any) {
-      ctx.onSuccess();
-    });
-  };
-  static start = function (work: any, onSuccess?: any, onError?: any, onCancel?: any, cancelToken?: any) {
-    if (typeof onSuccess !== "function") {
-      cancelToken = onSuccess;
-      onSuccess = null;
-    }
-    work({
-      onSuccess: onSuccess ? onSuccess : function () { },
-      onError: onError ? onError : function () { },
-      onCancel: onCancel ? onCancel : function () { },
-      cancelToken: cancelToken ? cancelToken : {}
-    });
-  };
-  static startImmediate = Async.start;
-  static startWithContinuations = Async.start;
-  static ignore = function (work: any) {
-    return Async.bind(work, function () {
-      return Async.return();
->>>>>>> 7bbd6f91
     });
   }
 
