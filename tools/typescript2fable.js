﻿/* global process */
var ts = require("typescript");
var fs = require("fs");
var path = require("path");

var templates = {
file:
`namespace Fable.Import
open System

[MODULES]
`,

interface:
`    and [NAME] =
`,

module:
`module [NAME] =
    type private ImportAttribute(path) =
        inherit System.Attribute()

[INTERFACES]

[TYPEALIAS]
`,

moduleProxy:
`
    type Global =
[MEMBERS]

    [<Import("[NAME]")>]
    let Global: Global = failwith "JS only"`,

property:
`        abstract [NAME]: [TYPE][OPTION] with get, set`,

method:
`        abstract [NAME]: [PARAMETERS] -> [TYPE]`,

constructor:
`        abstract createNew: [PARAMETERS] -> [TYPE]`
}

var keywords = ["type", "object", "checked", "default", "method", "open", "base"];
function escapeKeyword(x) {
    return keywords.indexOf(x) == -1
        ? x
        : "``" + x + "``";
}

function ensureName(x) {
    if (typeof x === "object"){
        return x.text;
    }
    return x;
}

function getTypeName(x, typeParameters){

    if (!typeParameters) {
        throw "ERROR"
    }

	return typeParameters.length === 0
		? escapeKeyword(ensureName(x.name))
		: escapeKeyword(ensureName(x.name)) + "<" + typeParameters.map(function (x) { return "'" + escapeKeyword(ensureName(x)) }).join(", ") + ">";
}

// TODO: rest params
function printParameters(parameters, typeParameters) {
    if (!typeParameters) {
        throw "ERROR"
    }

    function printParameter(x) {
        if (x.rest) {
<<<<<<< HEAD
            var type = /ResizeArray<(.*?)>/.exec(x.type)[1] + "[]";
            return "[<ParamArray>] " + escapeKeyword(x.name) + ": " + (typeParameters.indexOf(type) > -1 ? "'" : "") + type;
=======
			var execed = /ResizeArray<(.*?)>/.exec(x.type);
            var type = (execed == null) ? "unknown" : execed[1] + "[]";
            return "[<ParamArray>] " + x.name + ": " + type;
>>>>>>> 62aaa418
        }
        else {
            return (x.optional ? "?" : "") + escapeKeyword(x.name) + ": " + (typeParameters.indexOf(x.type) > -1 ? "'" : "") + x.type;
        }
    }
    return Array.isArray(parameters) && parameters.length > 0
        ? parameters.map(printParameter).join(" * ")
        : "unit";
}

function printConstructor(x, typeParameters) {
    return templates.constructor
        .replace("[TYPE]", escapeKeyword(escapeKeyword(x.type)))
        .replace("[PARAMETERS]", printParameters(x.parameters, typeParameters));
}

function printMethod(x, typeParameters) {
    return templates.method
        .replace("[NAME]", escapeKeyword(x.name))
        .replace("[TYPE]", escapeKeyword((typeParameters.indexOf(x.type) > -1 ? "'" : "") + x.type))
        .replace("[PARAMETERS]", printParameters(x.parameters, typeParameters));
}

function printProperty(x, typeParameters) {
    return templates.property
        .replace("[NAME]", escapeKeyword(x.name))
        .replace("[TYPE]", escapeKeyword((typeParameters.indexOf(x.type) > -1 ? "'" : "") + x.type))
        .replace("[OPTION]", x.optional ? " option" : "");
}

function printParent(name) {
    return "        inherit " + name;
}

function printMembers(ent, typeParameters) {
    return [
        ent.parents && ent.parents.length > 0
            ? ent.parents.map(printParent).join("\n") : "",
        ent.constructors && ent.constructors.length > 0
            ? ent.constructors.map(function (x) { return printConstructor(x, typeParameters); }).join("\n") : "",
        ent.properties && ent.properties.length > 0
            ? ent.properties.map(function (x) { return printProperty(x, typeParameters); } ).join("\n") : "",
        ent.methods && ent.methods.length > 0
            ? ent.methods.map(function (x) { return printMethod(x, typeParameters); }).join("\n") : "",
    ].filter(x => x.length > 0).join("\n");
}

function printInterface(ifc) {
    var template = templates.interface.replace("[NAME]", getTypeName(ifc, ifc.typeParameters));
    var members = printMembers(ifc, ifc.typeParameters);
    return template += (members.length == 0
        ? "        interface end"
        : members);
}

function printTypeAlias(a){
    var template = templates.interface.replace("[NAME]", getTypeName(a, []));

template += a.types.length == 1
? "        " + a.types[0]

: a.types.map(function (x){

        var name = x.indexOf("<") == -1
            ? x
            : x.substring(0, x.indexOf("<"))

        name = (name.charAt(0).toUpperCase() + name.slice(1)).replace("[]", "Array");
if (name.indexOf('.') != -1) {
name = name.slice(name.lastIndexOf('.') + 1)
}

        return "        | " + name + " of " + x }).join("\n");

    return template
}

function printModule(mod) {
    var template = templates.module
        .replace(/\[NAME\]/g, mod.name)
        .replace("[INTERFACES]", mod.interfaces.map(printInterface).join("\n\n"))
        .replace("[TYPEALIAS]", mod.typeAlias.map(printTypeAlias).join("\n\n"));

    var members = printMembers(mod, []);
    if (members.length > 0) {
        template += templates.moduleProxy
            .replace("[NAME]", mod.name)
            .replace("[MEMBERS]", members)
    }
    return template;
}

function printFile(modules) {
    return templates.file.replace("[MODULES]", modules.map(printModule).join("\n\n"));
}

function hasFlag(flags, flag) {
    return flags != null && (flags & flag) == flag;
}

function getName(node) {
<<<<<<< HEAD
// TODO wrap keywords: ``keyword``

if (!node.name.text)
{
    throw ""
}

    return node.name.text;
=======
    // TODO wrap keywords: ``keyword``
    return (node.name == undefined) ? "Unknown" : node.name.text;
>>>>>>> 62aaa418
}

var domMappings = [
"DataTransfer",
"Event",
"EventTarget",
"Document",
"HTMLElement",
"Element",
"StyleMedia"
];


function getType(type, typeParameters) {
    switch (type.kind) {
        case ts.SyntaxKind.StringKeyword:
            return "string";
        case ts.SyntaxKind.NumberKeyword:
            return "float";
        case ts.SyntaxKind.BooleanKeyword:
            return "bool";
        case ts.SyntaxKind.VoidKeyword:
            return "unit";
        case ts.SyntaxKind.ArrayType:
            return "ResizeArray<" + getType(type.elementType, typeParameters) + ">";
        case ts.SyntaxKind.FunctionType:
            var cbParams = type.parameters.map(function (x) {
                return getType(x.type, typeParameters);
            }).join(", ");
            cbParams = cbParams.length > 0 ? cbParams + ", " : "";
            return "Func<" + cbParams + getType(type.type, typeParameters) + ">";
        case ts.SyntaxKind.FirstTypeNode:
            var name = type.typeName.text;
            if (!name){
                return "obj"
            }
            if (typeParameters.indexOf(name) > -1
                || name == "T"/*BIT OF A HACK*/){
                return "'" + name
            }

            if (domMappings.indexOf(name) > -1){
                return "___Dom." + name;
            }

            if (name == "Date") { return "DateTime"; }
            var arrMatch = /Array<(.*?)>/.exec(name);
            if (arrMatch != null) { return  "ResizeArray<"+arrMatch[1]+">"; }
            var typeArguments = type.typeArguments ? type.typeArguments : []
            var result =  name + (typeArguments.length == 0 ? "" : "<" + typeArguments.map(function (x) {
                    if (!x.typeName)
                    {
                        return "obj"
                    }
                var t = getType(x, typeArguments)

                return t.charAt(0) == "'" ? t : (typeParameters.indexOf(x.typeName.text) > -1 ? "'" : "") + t;
            }).join(", ") + ">");

if (result == "Array<obj>")
{
    return "obj[]"
}
            return result
        // TODO: Functions
        default:
            return "obj";
    }
}

function getParents(node) {
    var parents = [];
    if (Array.isArray(node.heritageClauses)) {
        for (var i = 0; i < node.heritageClauses.length; i++) {
            var types = node.heritageClauses[i].types;
            for (var j = 0; j < types.length; j++) {
                parents.push(types[j].expression.text);
            }
        }
    }
    return parents;
}

// TODO: get comments
function getProperty(node, typeParameters) {
    return {
        name: getName(node),
        type: getType(node.type, typeParameters),
        optional: node.questionToken != null
        // static: hasFlag(node.name.parserContextFlags, ts.NodeFlags.Static)
    };
}

// TODO: Check if it's const
function getVariables(node) {
    var typeParameters = getTypeParameters(node)
    var variables = [];
    var declarationList = Array
    .isArray(node.declarationList)
        ? node.declarationList : [node.declarationList];
    for (var i = 0; i < declarationList.length; i++) {
        var declarations = declarationList[i].declarations;
        for (var j = 0; j < declarations.length; j++) {
            variables.push({
                name: declarations[j].name.text,
                type: getType(declarations[j].type, typeParameters),
                static: true,
                parameters: []
            });
        }
    }
    return variables;
}

function getTypeParameters(x) {
	return (x.typeParameters || []).map(function(x){ return x.name.text})
}

// TODO: get comments
function getMethod(node, a, typeParameters) {
    if (!typeParameters) {
        throw "ERROR"
    }

    return {
        name: node.name ? getName(node) : null,
        type: getType(node.type, typeParameters),
        // static: hasFlag(node.name.parserContextFlags, ts.NodeFlags.Static),
        typeParameters: getTypeParameters(node),
        parameters: node.parameters.map(function (param) {
            return {
                name: param.name.text,
                type: getType(param.type, typeParameters),
                optional: param.questionToken != null,
                rest: param.dotDotDotToken != null,
            };
        })
    };
}

function getInterface(node) {
    return {
      name: getName(node),
      parents: [],
      properties: [],
      methods: [],
      constructors: [],
      typeParameters: getTypeParameters(node)
    };
}

function getModule(node) {
    return {
      name: getName(node),
      interfaces: [],
      properties: [],
      methods: [],
      typeAlias: []
    };
}

function visitInterface(node) {
    var ifc = getInterface(node, false);
    var typeParameters = getTypeParameters(node);
    node.members.forEach(function(node) {
        switch (node.kind) {
            case ts.SyntaxKind.PropertySignature:
                ifc.properties.push(getProperty(node, typeParameters));
                break;
            case ts.SyntaxKind.PropertyDeclaration:
                ifc.properties.push(getProperty(node));
                break;
            case ts.SyntaxKind.MethodSignature:
                ifc.methods.push(getMethod(node, false, typeParameters));
                break;
            case ts.SyntaxKind.MethodDeclaration:
                ifc.methods.push(getMethod(node));
                break;
            case ts.SyntaxKind.ConstructSignature:
                ifc.constructors.push(getMethod(node, true, typeParameters));
                break;
        }
    });
    return ifc;
}

<<<<<<< HEAD
function getConstructor(parent, node, typeParameters){
    if (!typeParameters) {
        throw "ERROR"
    }

    return {
        type: getTypeName(parent, typeParameters),
        parameters: node.parameters.map(function (param) {
            return {
                name: param.name.text,
                type: getType(param.type, typeParameters),
                optional: param.questionToken != null,
                rest: param.dotDotDotToken != null,
            };
        })
    };
}

function visitClass(node) {
    var ifc = getInterface(node, false);
    var typeParameters = getTypeParameters(node);
    var parent = node;
    node.members.forEach(function(node) {
        switch (node.kind) {
            case ts.SyntaxKind.PropertyDeclaration:
                ifc.properties.push(getProperty(node, typeParameters));
                break;
            case ts.SyntaxKind.MethodDeclaration:
                ifc.methods.push(getMethod(node, false, typeParameters));
                break;
            case ts.SyntaxKind.Constructor:
                ifc.constructors.push(getConstructor(parent, node, typeParameters));
                break;
        }
    });
    return ifc;
}

function visitTypeAlias(node) {
    var a = {
        name: node.name.text,
        types: []
    }

    if (node.type && node.type.types){

        a.types = node.type.types.map(function(t) {
           return getType(t, t.typeArguments || [])
        });
    } else if (node.type) {
        a.types = [getType(node.type, node.type.typeArguments || [])];
    }

    return a;
}

function visitModule(node) {
=======
function visitModule(node, modules) {
>>>>>>> 62aaa418
    var mod = getModule(node, true);

    node.body.statements.forEach(function(node) {
        // TODO: Classes
        switch (node.kind) {
            case ts.SyntaxKind.InterfaceDeclaration:
                mod.interfaces.push(visitInterface(node));
                break;
            case ts.SyntaxKind.VariableStatement:
                getVariables(node).forEach(x =>
                    mod.properties.push(x));
                break;
            case ts.SyntaxKind.FunctionDeclaration:
                var typeParameters = getTypeParameters(node);
                mod.methods.push(getMethod(node, true, typeParameters));
                break;
            case ts.SyntaxKind.ClassDeclaration:
                mod.interfaces.push(visitClass(node));
                break;
            case ts.SyntaxKind.TypeAliasDeclaration:
                mod.typeAlias.push(visitTypeAlias(node));
                break;
            case ts.SyntaxKind.ModuleDeclaration:
                modules.push(visitModule(node, modules));
                break;
            case ts.SyntaxKind.ClassDeclaration:
                mod.interfaces.push(visitInterface(node));
                break;
        }
    });
    return mod;
}

function visitFile(node) {
    var modules = [];
	var emptyModule = getModule(node, true);
    ts.forEachChild(node, function(node) {			    
        switch (node.kind) {
            case ts.SyntaxKind.InterfaceDeclaration:
				if (modules.length == 0 ) { modules.push( emptyModule ); }
                emptyModule.interfaces.push(visitInterface(node));
                break;
            case ts.SyntaxKind.VariableStatement:
				if (modules.length == 0 ) { modules.push( emptyModule ); }
                getVariables(node).forEach(x =>
                    emptyModule.properties.push(x));
                break;
            case ts.SyntaxKind.FunctionDeclaration:
				if (modules.length == 0 ) { modules.push( emptyModule ); }
                emptyModule.methods.push(getMethod(node, true));
                break;
            case ts.SyntaxKind.ModuleDeclaration:
                modules.push(visitModule(node, modules));
                break;
            case ts.SyntaxKind.ClassDeclaration:
				if (modules.length == 0 ) { modules.push( emptyModule ); }
                emptyModule.interfaces.push(visitInterface(node));
                break;
        }
    });
    return modules;
}

var fileNames = process.argv.slice(2);
fileNames.forEach(function(fileName) {
    var code = fs.readFileSync(fileName).toString();
    var sourceFile = ts.createSourceFile(fileName, code, ts.ScriptTarget.ES6, /*setParentNodes */ true);
    var modules = visitFile(sourceFile);
    var ffi = printFile(modules, path.basename(fileName).replace(".d.ts",""))
    console.log(ffi);
});
process.exit(0);<|MERGE_RESOLUTION|>--- conflicted
+++ resolved
@@ -68,7 +68,6 @@
 		: escapeKeyword(ensureName(x.name)) + "<" + typeParameters.map(function (x) { return "'" + escapeKeyword(ensureName(x)) }).join(", ") + ">";
 }
 
-// TODO: rest params
 function printParameters(parameters, typeParameters) {
     if (!typeParameters) {
         throw "ERROR"
@@ -76,14 +75,9 @@
 
     function printParameter(x) {
         if (x.rest) {
-<<<<<<< HEAD
-            var type = /ResizeArray<(.*?)>/.exec(x.type)[1] + "[]";
+            var execed = /ResizeArray<(.*?)>/.exec(x.type)[1] + "[]";
+            var type = (execed == null) ? "obj" : execed[1] + "[]";
             return "[<ParamArray>] " + escapeKeyword(x.name) + ": " + (typeParameters.indexOf(type) > -1 ? "'" : "") + type;
-=======
-			var execed = /ResizeArray<(.*?)>/.exec(x.type);
-            var type = (execed == null) ? "unknown" : execed[1] + "[]";
-            return "[<ParamArray>] " + x.name + ": " + type;
->>>>>>> 62aaa418
         }
         else {
             return (x.optional ? "?" : "") + escapeKeyword(x.name) + ": " + (typeParameters.indexOf(x.type) > -1 ? "'" : "") + x.type;
@@ -185,19 +179,8 @@
 }
 
 function getName(node) {
-<<<<<<< HEAD
-// TODO wrap keywords: ``keyword``
-
-if (!node.name.text)
-{
-    throw ""
-}
-
-    return node.name.text;
-=======
     // TODO wrap keywords: ``keyword``
     return (node.name == undefined) ? "Unknown" : node.name.text;
->>>>>>> 62aaa418
 }
 
 var domMappings = [
@@ -384,7 +367,6 @@
     return ifc;
 }
 
-<<<<<<< HEAD
 function getConstructor(parent, node, typeParameters){
     if (!typeParameters) {
         throw "ERROR"
@@ -441,10 +423,7 @@
     return a;
 }
 
-function visitModule(node) {
-=======
 function visitModule(node, modules) {
->>>>>>> 62aaa418
     var mod = getModule(node, true);
 
     node.body.statements.forEach(function(node) {
